--- conflicted
+++ resolved
@@ -3,11 +3,8 @@
 import (
 	"context"
 	"errors"
-<<<<<<< HEAD
 	"github.com/flipkart-incubator/dkv/internal/hlc"
-=======
 	"github.com/flipkart-incubator/nexus/models"
->>>>>>> d28a0e28
 	"io"
 	"time"
 
