package main

import (
	"encoding/json"
	"flag"
	"fmt"
<<<<<<< HEAD
	"github.com/flipkart-incubator/dkv/internal/discovery"
	"github.com/gorilla/mux"
	"github.com/prometheus/client_golang/prometheus/promhttp"
	"gopkg.in/ini.v1"
	"io/ioutil"
=======
>>>>>>> 02fac3f2
	"log"
	"net"
	"net/http"
	"net/url"
	"os"
	"os/signal"
	"path"
	"strings"
	"syscall"
	"time"

	"github.com/flipkart-incubator/dkv/pkg/health"

	"github.com/flipkart-incubator/dkv/internal/discovery"
	"github.com/flipkart-incubator/dkv/internal/opts"
	"gopkg.in/ini.v1"

	"github.com/flipkart-incubator/dkv/internal/master"
	"github.com/flipkart-incubator/dkv/internal/slave"
	"github.com/flipkart-incubator/dkv/internal/stats"
	"github.com/flipkart-incubator/dkv/internal/storage"
	"github.com/flipkart-incubator/dkv/internal/storage/badger"
	"github.com/flipkart-incubator/dkv/internal/storage/rocksdb"
	"github.com/flipkart-incubator/dkv/internal/sync"
	"github.com/flipkart-incubator/dkv/pkg/serverpb"
	nexus_api "github.com/flipkart-incubator/nexus/pkg/api"
	nexus "github.com/flipkart-incubator/nexus/pkg/raft"
	grpc_zap "github.com/grpc-ecosystem/go-grpc-middleware/logging/zap"
	"go.uber.org/zap"
	"go.uber.org/zap/zapcore"
	"google.golang.org/grpc"
	"google.golang.org/grpc/reflection"

	_ "net/http/pprof"
)

var (
	// region level configuration.
	// TODO - move them to config file to setup multiple regions in a node
	disklessMode     bool
	dbEngine         string
	dbEngineIni      string
	dbRole           string
	replPollInterval time.Duration
	blockCacheSize   uint64
	dcID             string
	database         string
	vBucket          string

	// Node level configuration common for all regions in the node
	dbFolder       string
	dbListenAddr   string
	statsdAddr     string
	httpServerAddr string

	// Service discovery related params
	discoveryConf string

	// Temporary variables to be removed once https://github.com/flipkart-incubator/dkv/issues/82 is fixed
	// The above issue causes replication issues during master switch due to inconsistent change numbers
	// Thus enabling hardcoded masters to not degrade current behaviour
	replMasterAddr        string
	disableAutoMasterDisc bool

	// Logging vars
	dbAccessLog    string
	verboseLogging bool
	accessLogger   *zap.Logger
	dkvLogger      *zap.Logger
	pprofEnable    bool

	nexusLogDirFlag, nexusSnapDirFlag *flag.Flag

	statsCli       stats.Client
	statsPublisher *stats.StatPublisher

	discoveryClient        discovery.Client
	statAggregatorRegistry *stats.StatAggregatorRegistry
)

func init() {
	flag.BoolVar(&disklessMode, "diskless", false, fmt.Sprintf("Enables diskless mode where data is stored entirely in memory.\nAvailable on Badger for standalone and slave roles. (default %v)", disklessMode))
	flag.StringVar(&dbFolder, "db-folder", "/tmp/dkvsrv", "DB folder path for storing data files")
	flag.StringVar(&dbListenAddr, "listen-addr", "0.0.0.0:8080", "Address on which the DKV service binds")
	flag.StringVar(&httpServerAddr, "http-server-addr", "0.0.0.0:8181", "Address on which the http service binds")
	flag.StringVar(&dbEngine, "db-engine", "rocksdb", "Underlying DB engine for storing data - badger|rocksdb")
	flag.StringVar(&dbEngineIni, "db-engine-ini", "", "An .ini file for configuring the underlying storage engine. Refer badger.ini or rocks.ini for more details.")
	flag.StringVar(&dbRole, "role", "none", "DB role of this node - none|master|slave|discovery")
	flag.StringVar(&discoveryConf, "discovery-service-config", "", "A .ini file for configuring discovery service parameters")
	flag.StringVar(&statsdAddr, "statsd-addr", "", "StatsD service address in host:port format")
	flag.DurationVar(&replPollInterval, "repl-poll-interval", 5*time.Second, "Interval used for polling changes from master. Eg., 10s, 5ms, 2h, etc.")
	flag.StringVar(&dbAccessLog, "access-log", "", "File for logging DKV accesses eg., stdout, stderr, /tmp/access.log")
	flag.BoolVar(&verboseLogging, "verbose", false, fmt.Sprintf("Enable verbose logging.\nBy default, only warnings and errors are logged. (default %v)", verboseLogging))
	flag.Uint64Var(&blockCacheSize, "block-cache-size", defBlockCacheSize, "Amount of cache (in bytes) to set aside for data blocks. A value of 0 disables block caching altogether.")
	flag.StringVar(&dcID, "dc-id", "default", "DC / Availability zone identifier")
	flag.StringVar(&database, "database", "default", "Database identifier")
	flag.StringVar(&vBucket, "vBucket", "default", "vBucket identifier")
	flag.StringVar(&replMasterAddr, "repl-master-addr", "", "Service address of DKV master node for replication")
	flag.BoolVar(&disableAutoMasterDisc, "disable-auto-master-disc", true, "Disable automated master discovery. Suggested to set to true until https://github.com/flipkart-incubator/dkv/issues/82 is fixed")
	flag.BoolVar(&pprofEnable, "pprof", false, "Enable pprof profiling")
	setDKVDefaultsForNexusDirs()
}

type dkvSrvrRole string

const (
	noRole        dkvSrvrRole = "none"
	masterRole    dkvSrvrRole = "master"
	slaveRole     dkvSrvrRole = "slave"
	discoveryRole dkvSrvrRole = "discovery"
)

const defBlockCacheSize = 3 << 30

const (
	discoveryServerConfig = "serverConfig"
	discoveryClientConfig = "clientConfig"
)

func main() {
	flag.Parse()
	validateFlags()
	setupDKVLogger()
	setupAccessLogger()
	setFlagsForNexusDirs()
	setupStats()
	go setupHttpServer()

	if pprofEnable {
		go func() {
			log.Printf("[INFO] Starting pprof on port 6060\n")
			log.Println(http.ListenAndServe("0.0.0.0:6060", nil))
		}()
	}

	kvs, cp, ca, br := newKVStore()
	grpcSrvr, lstnr := newGrpcServerListener()
	defer grpcSrvr.GracefulStop()
	srvrRole := toDKVSrvrRole(dbRole)
	//srvrRole.printFlags()

	// Create the region info which is passed to DKVServer
	nodeAddr, err := nodeAddress()
	if err != nil {
		log.Panicf("Failed to detect IP Address %v.", err)
	}
	regionInfo := &serverpb.RegionInfo{
		DcID:            dcID,
		NodeAddress:     nodeAddr.Host,
		HttpAddress:     httpServerAddr,
		Database:        database,
		VBucket:         vBucket,
		Status:          serverpb.RegionStatus_INACTIVE,
		MasterHost:      nil,
		NexusClusterUrl: nil,
	}

<<<<<<< HEAD
	if srvrRole != noRole {
=======
	serveropts := &opts.ServerOpts{
		Logger:                    dkvLogger,
		HealthCheckTickerInterval: opts.DefaultHealthCheckTickterInterval, //to be exposed later via app.conf
		StatsCli:                  statsCli,
	}

	var discoveryClient discovery.Client
	if srvrRole != noRole && srvrRole != discoveryRole {
>>>>>>> 02fac3f2
		var err error
		discoveryClient, err = newDiscoveryClient()
		if err != nil {
			log.Panicf("Failed to start Discovery Client %v.", err)
		}
		// Currently statusPropagator and clusterInfoGetter are same instances hence closing just one
		// but ideally this information should be abstracted from main and we should call close on both
		defer discoveryClient.Close()
	}

	switch srvrRole {
	case noRole:
<<<<<<< HEAD
		dkvSvc := master.NewStandaloneService(kvs, nil, br, dkvLogger, statsCli, regionInfo, master.NewDKVServiceStat())
=======
		dkvSvc := master.NewStandaloneService(kvs, nil, br, regionInfo, serveropts)
>>>>>>> 02fac3f2
		defer dkvSvc.Close()
		serverpb.RegisterDKVServer(grpcSrvr, dkvSvc)
		serverpb.RegisterDKVBackupRestoreServer(grpcSrvr, dkvSvc)
		health.RegisterHealthServer(grpcSrvr, dkvSvc)
	case masterRole, discoveryRole:
		if cp == nil {
			log.Panicf("Storage engine %s is not supported for DKV master role.", dbEngine)
		}
		var dkvSvc master.DKVService
		if haveFlagsWithPrefix("nexus") {
<<<<<<< HEAD
			dkvSvc = master.NewDistributedService(kvs, cp, br, newDKVReplicator(kvs), dkvLogger, statsCli, regionInfo, master.NewDKVServiceStat())
			serverpb.RegisterDKVClusterServer(grpcSrvr, dkvSvc.(master.DKVClusterService))
		} else {
			dkvSvc = master.NewStandaloneService(kvs, cp, br, dkvLogger, statsCli, regionInfo, master.NewDKVServiceStat())
=======
			dkvSvc = master.NewDistributedService(kvs, cp, br, newDKVReplicator(kvs), regionInfo, serveropts)
			serverpb.RegisterDKVClusterServer(grpcSrvr, dkvSvc.(master.DKVClusterService))
		} else {
			dkvSvc = master.NewStandaloneService(kvs, cp, br, regionInfo, serveropts)
>>>>>>> 02fac3f2
			serverpb.RegisterDKVBackupRestoreServer(grpcSrvr, dkvSvc)
		}
		defer dkvSvc.Close()
		serverpb.RegisterDKVServer(grpcSrvr, dkvSvc)
		serverpb.RegisterDKVReplicationServer(grpcSrvr, dkvSvc)
		health.RegisterHealthServer(grpcSrvr, dkvSvc)

		// Discovery servers can be only configured if node started as master.
		if srvrRole == discoveryRole {
			err := registerDiscoveryServer(grpcSrvr, dkvSvc)
			if err != nil {
				log.Panicf("Failed to start Discovery Service %v.", err)
			}
		} else {
			// Currently nodes can be either discovery server or client. This will change when a node supports multiple regions
			discoveryClient.RegisterRegion(dkvSvc)
		}
	case slaveRole:
		// TODO - construct replConfig from region level config described in LLD
		maxNumChanges := uint32(10000)
		replConfig := &slave.ReplicationConfig{
			MaxNumChngs:           maxNumChanges,
			ReplPollInterval:      replPollInterval,
			MaxActiveReplLag:      uint64(maxNumChanges * 10),
			MaxActiveReplElapsed:  uint64(replPollInterval.Seconds()) * 10,
			DisableAutoMasterDisc: disableAutoMasterDisc,
			ReplMasterAddr:        replMasterAddr,
		}
<<<<<<< HEAD

		dkvSvc, _ := slave.NewService(kvs, ca, dkvLogger, statsCli, regionInfo, replConfig, discoveryClient, slave.NewStat())
=======
		dkvSvc, _ := slave.NewService(kvs, ca, regionInfo, replConfig, discoveryClient, serveropts)
>>>>>>> 02fac3f2
		defer dkvSvc.Close()
		serverpb.RegisterDKVServer(grpcSrvr, dkvSvc)
		health.RegisterHealthServer(grpcSrvr, dkvSvc)
		discoveryClient.RegisterRegion(dkvSvc)
	default:
		panic("Invalid 'dbRole'. Allowed values are none|master|slave|discovery.")
	}
	go grpcSrvr.Serve(lstnr)
	sig := <-setupSignalHandler()
	log.Printf("[WARN] Caught signal: %v. Shutting down...\n", sig)
}

func validateFlags() {
	if dbListenAddr != "" && strings.IndexRune(dbListenAddr, ':') < 0 {
		log.Panicf("given listen address: %s is invalid, must be in host:port format", dbListenAddr)
	}
	if statsdAddr != "" && strings.IndexRune(statsdAddr, ':') < 0 {
		log.Panicf("given StatsD address: %s is invalid, must be in host:port format", statsdAddr)
	}

	if disklessMode && strings.ToLower(dbEngine) == "rocksdb" {
		log.Panicf("diskless is available only on Badger storage")
	}

	if dbEngineIni != "" {
		if _, err := os.Stat(dbEngineIni); err != nil && os.IsNotExist(err) {
			log.Panicf("given storage configuration file: %s does not exist", dbEngineIni)
		}
	}

	if dbRole == "slave" && disableAutoMasterDisc {
		if replMasterAddr == "" || strings.IndexRune(replMasterAddr, ':') < 0 {
			log.Panicf("given master address: %s for replication is invalid, must be in host:port format", replMasterAddr)
		}
	}
}

func setupAccessLogger() {
	accessLogger = zap.NewNop()
	if dbAccessLog != "" {
		accessLoggerConfig := zap.Config{
			Level:         zap.NewAtomicLevelAt(zap.InfoLevel),
			Development:   false,
			Encoding:      "console",
			DisableCaller: true,

			EncoderConfig: zapcore.EncoderConfig{
				TimeKey:        "ts",
				LevelKey:       "level",
				NameKey:        "logger",
				CallerKey:      "caller",
				MessageKey:     "msg",
				StacktraceKey:  "stacktrace",
				LineEnding:     zapcore.DefaultLineEnding,
				EncodeLevel:    zapcore.LowercaseLevelEncoder,
				EncodeTime:     zapcore.ISO8601TimeEncoder,
				EncodeDuration: zapcore.StringDurationEncoder,
				EncodeCaller:   zapcore.ShortCallerEncoder,
			},

			OutputPaths:      []string{dbAccessLog},
			ErrorOutputPaths: []string{dbAccessLog},
		}
		if lg, err := accessLoggerConfig.Build(); err != nil {
			log.Printf("[WARN] Unable to configure access logger. Error: %v\n", err)
		} else {
			accessLogger = lg
		}
	}
}

func setupDKVLogger() {
	dkvLoggerConfig := zap.Config{
		Development:   false,
		Encoding:      "console",
		DisableCaller: true,

		EncoderConfig: zapcore.EncoderConfig{
			TimeKey:        "ts",
			LevelKey:       "level",
			NameKey:        "logger",
			CallerKey:      "caller",
			MessageKey:     "msg",
			LineEnding:     zapcore.DefaultLineEnding,
			EncodeLevel:    zapcore.LowercaseLevelEncoder,
			EncodeTime:     zapcore.ISO8601TimeEncoder,
			EncodeDuration: zapcore.StringDurationEncoder,
			EncodeCaller:   zapcore.ShortCallerEncoder,
		},
		OutputPaths:      []string{"stderr"},
		ErrorOutputPaths: []string{"stderr"},
	}

	if verboseLogging {
		dkvLoggerConfig.Level = zap.NewAtomicLevelAt(zap.DebugLevel)
		dkvLoggerConfig.EncoderConfig.StacktraceKey = "stacktrace"
	} else {
		dkvLoggerConfig.Level = zap.NewAtomicLevelAt(zap.WarnLevel)
	}

	if lg, err := dkvLoggerConfig.Build(); err != nil {
		log.Printf("[WARN] Unable to configure DKV logger. Error: %v\n", err)
		dkvLogger = zap.NewNop()
	} else {
		dkvLogger = lg
	}
}

func newGrpcServerListener() (*grpc.Server, net.Listener) {
	grpcSrvr := grpc.NewServer(
		grpc.StreamInterceptor(grpc_zap.StreamServerInterceptor(accessLogger)),
		grpc.UnaryInterceptor(grpc_zap.UnaryServerInterceptor(accessLogger)),
	)
	reflection.Register(grpcSrvr)
	return grpcSrvr, newListener()
}

func newListener() (lis net.Listener) {
	var err error
	if lis, err = net.Listen("tcp", dbListenAddr); err != nil {
		log.Panicf("failed to listen: %v", err)
		return
	}
	return
}

func setupSignalHandler() <-chan os.Signal {
	signals := []os.Signal{syscall.SIGINT, syscall.SIGQUIT, syscall.SIGSTOP, syscall.SIGTERM}
	stopChan := make(chan os.Signal, len(signals))
	signal.Notify(stopChan, signals...)
	return stopChan
}

func haveFlagsWithPrefix(prefix string) bool {
	res := false
	flag.Visit(func(f *flag.Flag) {
		if strings.HasPrefix(f.Name, prefix) {
			res = true
		}
	})
	return res
}

func printFlagsWithoutPrefix(prefixes ...string) {
	flag.VisitAll(func(f *flag.Flag) {
		shouldPrint := true
		for _, pf := range prefixes {
			if strings.HasPrefix(f.Name, pf) {
				shouldPrint = false
				break
			}
		}
		if shouldPrint {
			log.Printf("%s (%s): %v\n", f.Name, f.Usage, f.Value)
		}
	})
}

func printFlagsWithPrefix(prefixes ...string) {
	flag.VisitAll(func(f *flag.Flag) {
		for _, pf := range prefixes {
			if strings.HasPrefix(f.Name, pf) {
				log.Printf("%s (%s): %v\n", f.Name, f.Usage, f.Value)
			}
		}
	})
}

func toDKVSrvrRole(role string) dkvSrvrRole {
	return dkvSrvrRole(strings.TrimSpace(strings.ToLower(role)))
}

func (role dkvSrvrRole) printFlags() {
	log.Println("Launching DKV server with following flags:")
	switch role {
	case noRole:
		printFlagsWithPrefix("db")
	case masterRole, discoveryRole:
		if haveFlagsWithPrefix("nexus") {
			printFlagsWithPrefix("db", "nexus")
		} else {
			printFlagsWithPrefix("db")
		}
	case slaveRole:
		printFlagsWithPrefix("db", "repl")
	}
	printFlagsWithoutPrefix("db", "repl", "nexus")
}

func setDKVDefaultsForNexusDirs() {
	nexusLogDirFlag, nexusSnapDirFlag = flag.Lookup("nexus-log-dir"), flag.Lookup("nexus-snap-dir")
	dbPath := flag.Lookup("db-folder").DefValue
	nexusLogDirFlag.DefValue, nexusSnapDirFlag.DefValue = path.Join(dbPath, "logs"), path.Join(dbPath, "snap")
	nexusLogDirFlag.Value.Set("")
	nexusSnapDirFlag.Value.Set("")
}

func setFlagsForNexusDirs() {
	if nexusLogDirFlag.Value.String() == "" {
		nexusLogDirFlag.Value.Set(path.Join(dbFolder, "logs"))
	}
	if nexusSnapDirFlag.Value.String() == "" {
		nexusSnapDirFlag.Value.Set(path.Join(dbFolder, "snap"))
	}
}

func setupStats() {
	if statsdAddr != "" {
		statsCli = stats.NewStatsDClient(statsdAddr, "dkv.")
	} else {
		statsCli = stats.NewNoOpClient()
	}
	statsPublisher = stats.NewStatPublisher()
	statAggregatorRegistry = stats.NewStatAggregatorRegistry()
	go statsPublisher.Run()
}

func newKVStore() (storage.KVStore, storage.ChangePropagator, storage.ChangeApplier, storage.Backupable) {
	slg := dkvLogger.Sugar()
	defer slg.Sync()

	if err := os.MkdirAll(dbFolder, 0777); err != nil {
		slg.Fatalf("Unable to create DB folder at %s. Error: %v.", dbFolder, err)
	}

	dataDir := path.Join(dbFolder, "data")
	slg.Infof("Using %s as data directory", dataDir)

	sstDir := path.Join(dbFolder, "sst")
	if err := os.MkdirAll(sstDir, 0777); err != nil {
		slg.Fatalf("Unable to create sst folder at %s. Error: %v.", dbFolder, err)
	}

	switch dbEngine {
	case "rocksdb":
		rocksDb, err := rocksdb.OpenDB(dataDir,
			rocksdb.WithSSTDir(sstDir),
			rocksdb.WithSyncWrites(),
			rocksdb.WithCacheSize(blockCacheSize),
			rocksdb.WithRocksDBConfig(dbEngineIni),
			rocksdb.WithLogger(dkvLogger),
			rocksdb.WithStats(statsCli),
			rocksdb.WithPromStats(storage.NewStat()))
		if err != nil {
			dkvLogger.Panic("RocksDB engine init failed", zap.Error(err))
		}
		return rocksDb, rocksDb, rocksDb, rocksDb
	case "badger":
		var badgerDb badger.DB
		var err error
		bdbOpts := []badger.DBOption{
			badger.WithSSTDir(sstDir),
			badger.WithSyncWrites(),
			badger.WithCacheSize(blockCacheSize),
			badger.WithBadgerConfig(dbEngineIni),
			badger.WithLogger(dkvLogger),
			badger.WithStats(statsCli),
			badger.WithPromStats(storage.NewStat()),
		}
		if disklessMode {
			bdbOpts = append(bdbOpts, badger.WithInMemory())
		} else {
			bdbOpts = append(bdbOpts, badger.WithDBDir(dataDir))
		}
		badgerDb, err = badger.OpenDB(bdbOpts...)
		if err != nil {
			dkvLogger.Panic("Badger engine init failed", zap.Error(err))
		}
		return badgerDb, badgerDb, badgerDb, badgerDb
	default:
		slg.Panicf("Unknown storage engine: %s", dbEngine)
		return nil, nil, nil, nil
	}
}

func mkdirNexusDirs() {
	if err := os.MkdirAll(nexusLogDirFlag.Value.String(), 0777); err != nil {
		log.Panicf("Unable to create Nexus logDir. Error: %v", err)
	}
	if err := os.MkdirAll(nexusSnapDirFlag.Value.String(), 0777); err != nil {
		log.Panicf("Unable to create Nexus snapDir. Error: %v", err)
	}
}

func newDKVReplicator(kvs storage.KVStore) nexus_api.RaftReplicator {
	mkdirNexusDirs()
	replStore := sync.NewDKVReplStore(kvs)
	nexusOpts := nexus.OptionsFromFlags()
	nexusOpts = append(nexusOpts, nexus.StatsDAddr(statsdAddr))
	if nexusRepl, err := nexus_api.NewRaftReplicator(replStore, nexusOpts...); err != nil {
		panic(err)
	} else {
		nexusRepl.Start()
		return nexusRepl
	}
}

func registerDiscoveryServer(grpcSrvr *grpc.Server, dkvService master.DKVService) error {
	iniConfig, err := ini.Load(discoveryConf)
	if err != nil {
		return fmt.Errorf("unable to load discovery service configuration from given file: %s, error: %v", discoveryConf, err)
	}
	if discoveryServerSection, err := iniConfig.GetSection(discoveryServerConfig); err == nil {
		discoverySrvConfig, err := discovery.NewDiscoverConfigFromIni(discoveryServerSection)
		if err != nil {
			return err
		}
		discoveryService, err := discovery.NewDiscoveryService(dkvService, dkvLogger, discoverySrvConfig)
		if err != nil {
			return err
		}
		serverpb.RegisterDKVDiscoveryServer(grpcSrvr, discoveryService)
		return nil
	} else {
		return fmt.Errorf("started as discovery server but can't load the section %s in file %s, error: %v",
			discoveryServerConfig, discoveryConf, err)
	}
}

func newDiscoveryClient() (discovery.Client, error) {
	iniConfig, err := ini.Load(discoveryConf)
	if err != nil {
		return nil, fmt.Errorf("unable to load discovery service configuration from given file: %s, error: %v", discoveryConf, err)
	}

	if discoveryClientSection, err := iniConfig.GetSection(discoveryClientConfig); err == nil {
		clientConfig, err := discovery.NewDiscoveryClientConfigFromIni(discoveryClientSection)
		if err != nil {
			return nil, err
		}
		client, err := discovery.NewDiscoveryClient(clientConfig, dkvLogger)
		if err != nil {
			return nil, err
		}
		return client, nil
	} else {
		return nil, fmt.Errorf("can't load discovery client configuration from section %s in file %s, error: %v",
			discoveryClientConfig, discoveryConf, err)
	}

}

func nodeAddress() (*url.URL, error) {
	ip, port, err := net.SplitHostPort(dbListenAddr)
	if err != nil {
		return nil, err
	}

	if ip == "0.0.0.0" {
		//get interface ip.
		addrs, err := net.InterfaceAddrs()
		if err != nil {
			return nil, err
		}
		for _, address := range addrs {
			// check the address type and if it is not a loopback the display it
			if ipnet, ok := address.(*net.IPNet); ok && !ipnet.IP.IsLoopback() {
				if ipnet.IP.To4() != nil {
					ip = ipnet.IP.String()
				}
			}
		}
	}

	ep := url.URL{Host: fmt.Sprintf("%s:%s", ip, port)}
	return &ep, nil
}

func setupHttpServer() {
	router := mux.NewRouter()
	router.Handle("/metrics", promhttp.Handler())
	router.HandleFunc("/metrics/json", jsonMetricHandler)
	router.HandleFunc("/metrics/stream", statsStreamHandler)
	// Should be enabled only for discovery server ?
	router.HandleFunc("/metrics/cluster", clusterMetricsHandler)
	http.Handle("/", router)
	http.ListenAndServe(httpServerAddr, nil)
}

func jsonMetricHandler(w http.ResponseWriter, r *http.Request) {
	w.Header().Set("Content-Type", "application/json")
	metrics, _ := stats.GetMetrics()
	json.NewEncoder(w).Encode(metrics)
}

func statsStreamHandler(w http.ResponseWriter, r *http.Request) {
	if f, ok := w.(http.Flusher); !ok {
		http.Error(w, "Streaming unsupported!", http.StatusInternalServerError)
		return
	} else {
		// Set the headers related to event streaming.
		w.Header().Set("Content-Type", "text/event-stream")
		w.Header().Set("Cache-Control", "no-cache")
		w.Header().Set("Connection", "keep-alive")
		w.Header().Set("Access-Control-Allow-Origin", r.Header.Get("Origin"))
		w.Header().Set("Access-Control-Allow-Methods", "POST, GET, OPTIONS, PUT, DELETE")

		statChannel := make(chan stats.DKVMetrics, 5)
		channelId := statsPublisher.Register(statChannel)
		defer func() {
			ioutil.ReadAll(r.Body)
			r.Body.Close()
		}()
		// Listen to the closing of the http connection via the CloseNotifier
		notify := w.(http.CloseNotifier).CloseNotify()
		for {
			select {
			case stat := <-statChannel:
				statJson, _ := json.Marshal(stat)
				fmt.Fprintf(w, "data: %s\n\n", statJson)
				f.Flush()
			case <-notify:
				statsPublisher.DeRegister(channelId)
				return
			}
		}
	}
}

func clusterMetricsHandler(w http.ResponseWriter, r *http.Request) {
	regions, err := discoveryClient.GetClusterStatus("", "")
	if err != nil {
		http.Error(w, "Unable to discover peers!", http.StatusInternalServerError)
		return
	}
	if f, ok := w.(http.Flusher); !ok {
		http.Error(w, "Streaming unsupported!", http.StatusInternalServerError)
		return
	} else {
		// Set the headers related to event streaming.
		w.Header().Set("Content-Type", "text/event-stream")
		w.Header().Set("Cache-Control", "no-cache")
		w.Header().Set("Connection", "keep-alive")
		w.Header().Set("Access-Control-Allow-Origin", r.Header.Get("Origin"))
		w.Header().Set("Access-Control-Allow-Methods", "POST, GET, OPTIONS, PUT, DELETE")

		statChannel := make(chan map[string]*stats.DKVMetrics, 5)
		channelId := statAggregatorRegistry.Register(regions, func(region *serverpb.RegionInfo) string { return region.Database }, statChannel)
		defer func() {
			ioutil.ReadAll(r.Body)
			r.Body.Close()
		}()
		// Listen to the closing of the http connection via the CloseNotifier
		notify := w.(http.CloseNotifier).CloseNotify()
		for {
			select {
			case stat := <-statChannel:
				statJson, _ := json.Marshal(stat)
				fmt.Fprintf(w, "data: %s\n\n", statJson)
				f.Flush()
			case <-notify:
				fmt.Println("http request closed")
				statAggregatorRegistry.DeRegister(channelId)
				return
			}
		}
	}
}<|MERGE_RESOLUTION|>--- conflicted
+++ resolved
@@ -4,14 +4,11 @@
 	"encoding/json"
 	"flag"
 	"fmt"
-<<<<<<< HEAD
 	"github.com/flipkart-incubator/dkv/internal/discovery"
 	"github.com/gorilla/mux"
 	"github.com/prometheus/client_golang/prometheus/promhttp"
 	"gopkg.in/ini.v1"
 	"io/ioutil"
-=======
->>>>>>> 02fac3f2
 	"log"
 	"net"
 	"net/http"
@@ -25,11 +22,8 @@
 
 	"github.com/flipkart-incubator/dkv/pkg/health"
 
-	"github.com/flipkart-incubator/dkv/internal/discovery"
+	"github.com/flipkart-incubator/dkv/internal/master"
 	"github.com/flipkart-incubator/dkv/internal/opts"
-	"gopkg.in/ini.v1"
-
-	"github.com/flipkart-incubator/dkv/internal/master"
 	"github.com/flipkart-incubator/dkv/internal/slave"
 	"github.com/flipkart-incubator/dkv/internal/stats"
 	"github.com/flipkart-incubator/dkv/internal/storage"
@@ -169,9 +163,6 @@
 		NexusClusterUrl: nil,
 	}
 
-<<<<<<< HEAD
-	if srvrRole != noRole {
-=======
 	serveropts := &opts.ServerOpts{
 		Logger:                    dkvLogger,
 		HealthCheckTickerInterval: opts.DefaultHealthCheckTickterInterval, //to be exposed later via app.conf
@@ -180,7 +171,6 @@
 
 	var discoveryClient discovery.Client
 	if srvrRole != noRole && srvrRole != discoveryRole {
->>>>>>> 02fac3f2
 		var err error
 		discoveryClient, err = newDiscoveryClient()
 		if err != nil {
@@ -193,11 +183,7 @@
 
 	switch srvrRole {
 	case noRole:
-<<<<<<< HEAD
-		dkvSvc := master.NewStandaloneService(kvs, nil, br, dkvLogger, statsCli, regionInfo, master.NewDKVServiceStat())
-=======
-		dkvSvc := master.NewStandaloneService(kvs, nil, br, regionInfo, serveropts)
->>>>>>> 02fac3f2
+		dkvSvc := master.NewStandaloneService(kvs, nil, br, regionInfo, serveropts, master.NewDKVServiceStat())
 		defer dkvSvc.Close()
 		serverpb.RegisterDKVServer(grpcSrvr, dkvSvc)
 		serverpb.RegisterDKVBackupRestoreServer(grpcSrvr, dkvSvc)
@@ -208,17 +194,10 @@
 		}
 		var dkvSvc master.DKVService
 		if haveFlagsWithPrefix("nexus") {
-<<<<<<< HEAD
-			dkvSvc = master.NewDistributedService(kvs, cp, br, newDKVReplicator(kvs), dkvLogger, statsCli, regionInfo, master.NewDKVServiceStat())
+			dkvSvc = master.NewDistributedService(kvs, cp, br, newDKVReplicator(kvs), regionInfo, serveropts, master.NewDKVServiceStat())
 			serverpb.RegisterDKVClusterServer(grpcSrvr, dkvSvc.(master.DKVClusterService))
 		} else {
-			dkvSvc = master.NewStandaloneService(kvs, cp, br, dkvLogger, statsCli, regionInfo, master.NewDKVServiceStat())
-=======
-			dkvSvc = master.NewDistributedService(kvs, cp, br, newDKVReplicator(kvs), regionInfo, serveropts)
-			serverpb.RegisterDKVClusterServer(grpcSrvr, dkvSvc.(master.DKVClusterService))
-		} else {
-			dkvSvc = master.NewStandaloneService(kvs, cp, br, regionInfo, serveropts)
->>>>>>> 02fac3f2
+			dkvSvc = master.NewStandaloneService(kvs, cp, br, regionInfo, serveropts, master.NewDKVServiceStat())
 			serverpb.RegisterDKVBackupRestoreServer(grpcSrvr, dkvSvc)
 		}
 		defer dkvSvc.Close()
@@ -247,12 +226,7 @@
 			DisableAutoMasterDisc: disableAutoMasterDisc,
 			ReplMasterAddr:        replMasterAddr,
 		}
-<<<<<<< HEAD
-
-		dkvSvc, _ := slave.NewService(kvs, ca, dkvLogger, statsCli, regionInfo, replConfig, discoveryClient, slave.NewStat())
-=======
-		dkvSvc, _ := slave.NewService(kvs, ca, regionInfo, replConfig, discoveryClient, serveropts)
->>>>>>> 02fac3f2
+		dkvSvc, _ := slave.NewService(kvs, ca, regionInfo, replConfig, discoveryClient, serveropts, slave.NewStat())
 		defer dkvSvc.Close()
 		serverpb.RegisterDKVServer(grpcSrvr, dkvSvc)
 		health.RegisterHealthServer(grpcSrvr, dkvSvc)
