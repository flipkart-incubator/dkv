package main

import (
<<<<<<< HEAD
	"encoding/json"
	"flag"
=======
>>>>>>> 45082785
	"fmt"
	"io/ioutil"
	"log"
	"net"
	"net/http"
	"net/url"
	"os"
	"os/signal"
	"path"
	"strings"
	"syscall"

	"github.com/flipkart-incubator/dkv/internal/discovery"
<<<<<<< HEAD
	"github.com/gorilla/mux"
	"github.com/prometheus/client_golang/prometheus"
	"github.com/prometheus/client_golang/prometheus/promhttp"
	"gopkg.in/ini.v1"

	"github.com/flipkart-incubator/dkv/pkg/health"

	"github.com/flipkart-incubator/dkv/internal/discovery"
=======
>>>>>>> 45082785
	"github.com/flipkart-incubator/dkv/internal/master"
	"github.com/flipkart-incubator/dkv/internal/opts"
	"github.com/flipkart-incubator/dkv/internal/slave"
	"github.com/flipkart-incubator/dkv/internal/stats"
	"github.com/flipkart-incubator/dkv/internal/stats/aggregate"
	"github.com/flipkart-incubator/dkv/internal/storage"
	"github.com/flipkart-incubator/dkv/internal/storage/badger"
	"github.com/flipkart-incubator/dkv/internal/storage/rocksdb"
	"github.com/flipkart-incubator/dkv/internal/sync"
	"github.com/flipkart-incubator/dkv/pkg/health"
	"github.com/flipkart-incubator/dkv/pkg/serverpb"
	nexus_api "github.com/flipkart-incubator/nexus/pkg/api"
	nexus "github.com/flipkart-incubator/nexus/pkg/raft"

	grpc_zap "github.com/grpc-ecosystem/go-grpc-middleware/logging/zap"
	flag "github.com/spf13/pflag"
	"go.uber.org/zap"
	"go.uber.org/zap/zapcore"
	"google.golang.org/grpc"
	"google.golang.org/grpc/reflection"
	"gopkg.in/ini.v1"

	"net/http/pprof"
)

type dkvSrvrRole string

const (
	noRole        dkvSrvrRole = "none"
	masterRole    dkvSrvrRole = "master"
	slaveRole     dkvSrvrRole = "slave"
	discoveryRole dkvSrvrRole = "discovery"

	defBlockCacheSize     = 3 << 30
	discoveryServerConfig = "serverConfig"
	discoveryClientConfig = "clientConfig"
)

type dkvSrvrRole string

const (
	noRole        dkvSrvrRole = "none"
	masterRole    dkvSrvrRole = "master"
	slaveRole     dkvSrvrRole = "slave"
	discoveryRole dkvSrvrRole = "discovery"

	defBlockCacheSize     = 3 << 30
	discoveryServerConfig = "serverConfig"
	discoveryClientConfig = "clientConfig"
)

var (
	//Config file used for reading and using configs
	cfgFile string
<<<<<<< HEAD

	//appConfig
	config opts.Config

	//nexus flags
	nexusLogDirFlag, nexusSnapDirFlag *flag.Flag

	// Logging vars
	verboseLogging bool

	pprofEnable bool
)

var (
	accessLogger *zap.Logger
	dkvLogger    *zap.Logger

	statsCli      stats.Client
	promRegistry  prometheus.Registerer
	statsStreamer *stats.StatStreamer

	discoveryClient        discovery.Client
	statAggregatorRegistry *aggregate.StatAggregatorRegistry
)

func init() {
	initializeFlags()
}

=======

	//appConfig
	config opts.Config

	//nexus flags
	nexusLogDirFlag, nexusSnapDirFlag *flag.Flag

	// Logging vars
	verboseLogging bool
	accessLogger   *zap.Logger
	dkvLogger      *zap.Logger
	pprofEnable    bool

	// Other vars
	statsCli stats.Client
)

func init() {
	initializeFlags()
}

>>>>>>> 45082785
func initializeFlags() {
	flag.CommandLine.ParseErrorsWhitelist = flag.ParseErrorsWhitelist{UnknownFlags: true}
	flag.StringVarP(&cfgFile, "config", "c", "", "config file (default is /etc/default/dkvsrv.yaml)")
	flag.BoolVarP(&verboseLogging, "verbose", "v", false, fmt.Sprintf("Enable verbose logging.\nBy default, only warnings and errors are logged. (default %v)", verboseLogging))
	flag.BoolVarP(&pprofEnable, "pprof", "p", false, "Enable pprof profiling")
}

func main() {

	//load config
	flag.Parse()
	config.Init(cfgFile)
	config.Print()

	setupDKVLogger()
	setupAccessLogger()
	setFlagsForNexusDirs()
	setupStats()
<<<<<<< HEAD
	go setupHttpServer()
=======

	if pprofEnable {
		go func() {
			log.Printf("[INFO] Starting pprof on port 6060\n")
			log.Println(http.ListenAndServe("0.0.0.0:6060", nil))
		}()
	}
>>>>>>> 45082785

	kvs, cp, ca, br := newKVStore()
	grpcSrvr, lstnr := newGrpcServerListener()
	defer grpcSrvr.GracefulStop()
	srvrRole := toDKVSrvrRole(config.DbRole)
	//srvrRole.printFlags()

	// Create the region info which is passed to DKVServer
	nodeAddr, err := nodeAddress()
	if err != nil {
		log.Panicf("Failed to detect IP Address %v.", err)
	}
	regionInfo := &serverpb.RegionInfo{
		DcID:            config.DcID,
		NodeAddress:     nodeAddr.Host,
<<<<<<< HEAD
		HttpAddress:     httpListenAddr,
=======
>>>>>>> 45082785
		Database:        config.Database,
		VBucket:         config.VBucket,
		Status:          serverpb.RegionStatus_INACTIVE,
		MasterHost:      nil,
		NexusClusterUrl: nil,
	}

	serveropts := &opts.ServerOpts{
		Logger:                    dkvLogger,
		HealthCheckTickerInterval: opts.DefaultHealthCheckTickterInterval, //to be exposed later via app.conf
		StatsCli:                  statsCli,
		PrometheusRegistry:        promRegistry,
	}

	if srvrRole != noRole && srvrRole != discoveryRole {
		var err error
		discoveryClient, err = newDiscoveryClient()
		if err != nil {
			log.Panicf("Failed to start Discovery Client %v.", err)
		}
		// Currently statusPropagator and clusterInfoGetter are same instances hence closing just one
		// but ideally this information should be abstracted from main and we should call close on both
		defer discoveryClient.Close()
	}

	switch srvrRole {
	case noRole:
		dkvSvc := master.NewStandaloneService(kvs, nil, br, regionInfo, serveropts)
		defer dkvSvc.Close()
		serverpb.RegisterDKVServer(grpcSrvr, dkvSvc)
		serverpb.RegisterDKVBackupRestoreServer(grpcSrvr, dkvSvc)
		health.RegisterHealthServer(grpcSrvr, dkvSvc)
	case masterRole, discoveryRole:
		if cp == nil {
			log.Panicf("Storage engine %s is not supported for DKV master role.", config.DbEngine)
		}
		var dkvSvc master.DKVService
		if haveFlagsWithPrefix("nexus") {
			dkvSvc = master.NewDistributedService(kvs, cp, br, newDKVReplicator(kvs), regionInfo, serveropts)
			serverpb.RegisterDKVClusterServer(grpcSrvr, dkvSvc.(master.DKVClusterService))
		} else {
			dkvSvc = master.NewStandaloneService(kvs, cp, br, regionInfo, serveropts)
			serverpb.RegisterDKVBackupRestoreServer(grpcSrvr, dkvSvc)
		}
		defer dkvSvc.Close()
		serverpb.RegisterDKVServer(grpcSrvr, dkvSvc)
		serverpb.RegisterDKVReplicationServer(grpcSrvr, dkvSvc)
		health.RegisterHealthServer(grpcSrvr, dkvSvc)

		// Discovery servers can be only configured if node started as master.
		if srvrRole == discoveryRole {
			err := registerDiscoveryServer(grpcSrvr, dkvSvc)
			if err != nil {
				log.Panicf("Failed to start Discovery Service %v.", err)
			}
		} else {
			// Currently nodes can be either discovery server or client. This will change when a node supports multiple regions
			discoveryClient.RegisterRegion(dkvSvc)
		}
	case slaveRole:
		// TODO - construct replConfig from region level config described in LLD
		maxNumChanges := uint32(10000)
		replConfig := &slave.ReplicationConfig{
			MaxNumChngs:           maxNumChanges,
			ReplPollInterval:      config.ReplPollInterval,
			MaxActiveReplLag:      uint64(maxNumChanges * 10),
			MaxActiveReplElapsed:  uint64(config.ReplPollInterval.Seconds()) * 10,
			DisableAutoMasterDisc: config.DisableAutoMasterDisc,
			ReplMasterAddr:        config.ReplicationMasterAddr,
		}
		dkvSvc, _ := slave.NewService(kvs, ca, regionInfo, replConfig, discoveryClient, serveropts)
		defer dkvSvc.Close()
		serverpb.RegisterDKVServer(grpcSrvr, dkvSvc)
		health.RegisterHealthServer(grpcSrvr, dkvSvc)
		discoveryClient.RegisterRegion(dkvSvc)
	default:
		panic("Invalid 'dbRole'. Allowed values are none|master|slave|discovery.")
	}
	go grpcSrvr.Serve(lstnr)
	sig := <-setupSignalHandler()
	log.Printf("[WARN] Caught signal: %v. Shutting down...\n", sig)
}

func setupAccessLogger() {
	accessLogger = zap.NewNop()
	if config.AccessLog != "" {
		accessLoggerConfig := zap.Config{
			Level:         zap.NewAtomicLevelAt(zap.InfoLevel),
			Development:   false,
			Encoding:      "console",
			DisableCaller: true,

			EncoderConfig: zapcore.EncoderConfig{
				TimeKey:        "ts",
				LevelKey:       "level",
				NameKey:        "logger",
				CallerKey:      "caller",
				MessageKey:     "msg",
				StacktraceKey:  "stacktrace",
				LineEnding:     zapcore.DefaultLineEnding,
				EncodeLevel:    zapcore.LowercaseLevelEncoder,
				EncodeTime:     zapcore.ISO8601TimeEncoder,
				EncodeDuration: zapcore.StringDurationEncoder,
				EncodeCaller:   zapcore.ShortCallerEncoder,
			},

			OutputPaths:      []string{config.AccessLog},
			ErrorOutputPaths: []string{config.AccessLog},
		}
		if lg, err := accessLoggerConfig.Build(); err != nil {
			log.Printf("[WARN] Unable to configure access logger. Error: %v\n", err)
		} else {
			accessLogger = lg
		}
	}
}

func setupDKVLogger() {
	dkvLoggerConfig := zap.Config{
		Development:   false,
		Encoding:      "console",
		DisableCaller: true,

		EncoderConfig: zapcore.EncoderConfig{
			TimeKey:        "ts",
			LevelKey:       "level",
			NameKey:        "logger",
			CallerKey:      "caller",
			MessageKey:     "msg",
			LineEnding:     zapcore.DefaultLineEnding,
			EncodeLevel:    zapcore.LowercaseLevelEncoder,
			EncodeTime:     zapcore.ISO8601TimeEncoder,
			EncodeDuration: zapcore.StringDurationEncoder,
			EncodeCaller:   zapcore.ShortCallerEncoder,
		},
		OutputPaths:      []string{"stderr"},
		ErrorOutputPaths: []string{"stderr"},
	}

	if verboseLogging {
		dkvLoggerConfig.Level = zap.NewAtomicLevelAt(zap.DebugLevel)
		dkvLoggerConfig.EncoderConfig.StacktraceKey = "stacktrace"
	} else {
		dkvLoggerConfig.Level = zap.NewAtomicLevelAt(zap.WarnLevel)
	}

	if lg, err := dkvLoggerConfig.Build(); err != nil {
		log.Printf("[WARN] Unable to configure DKV logger. Error: %v\n", err)
		dkvLogger = zap.NewNop()
	} else {
		dkvLogger = lg
	}
}

func newGrpcServerListener() (*grpc.Server, net.Listener) {
	grpcSrvr := grpc.NewServer(
		grpc.StreamInterceptor(grpc_zap.StreamServerInterceptor(accessLogger)),
		grpc.UnaryInterceptor(grpc_zap.UnaryServerInterceptor(accessLogger)),
	)
	reflection.Register(grpcSrvr)
	return grpcSrvr, newListener()
}

func newListener() (lis net.Listener) {
	var err error
	if lis, err = net.Listen("tcp", config.ListenAddr); err != nil {
		log.Panicf("failed to listen: %v", err)
		return
	}
	return
}

func setupSignalHandler() <-chan os.Signal {
	signals := []os.Signal{syscall.SIGINT, syscall.SIGQUIT, syscall.SIGSTOP, syscall.SIGTERM}
	stopChan := make(chan os.Signal, len(signals))
	signal.Notify(stopChan, signals...)
	return stopChan
}

func haveFlagsWithPrefix(prefix string) bool {
	res := false
	flag.Visit(func(f *flag.Flag) {
		if strings.HasPrefix(f.Name, prefix) {
			res = true
		}
	})
	return res
}

func toDKVSrvrRole(role string) dkvSrvrRole {
	return dkvSrvrRole(strings.TrimSpace(strings.ToLower(role)))
}

func setFlagsForNexusDirs() {

	nexusLogDirFlag, nexusSnapDirFlag = flag.Lookup("nexus-log-dir"), flag.Lookup("nexus-snap-dir")
	if nexusLogDirFlag.Value.String() == "" {
		nexusLogDirFlag.Value.Set(path.Join(config.DbFolder, "logs"))
	}
	if nexusSnapDirFlag.Value.String() == "" {
		nexusSnapDirFlag.Value.Set(path.Join(config.DbFolder, "snap"))
	}
}

func setupStats() {
	if config.StatsdAddr != "" {
		statsCli = stats.NewStatsDClient(config.StatsdAddr, "dkv.")
	} else {
		statsCli = stats.NewNoOpClient()
	}
	promRegistry = stats.NewPromethousRegistry()
	statsStreamer = stats.NewStatStreamer()
	statAggregatorRegistry = aggregate.NewStatAggregatorRegistry()
	go statsStreamer.Run()
}

func newKVStore() (storage.KVStore, storage.ChangePropagator, storage.ChangeApplier, storage.Backupable) {
	slg := dkvLogger.Sugar()
	defer slg.Sync()

	if err := os.MkdirAll(config.DbFolder, 0777); err != nil {
		slg.Fatalf("Unable to create DB folder at %s. Error: %v.", config.DbFolder, err)
	}

	dataDir := path.Join(config.DbFolder, "data")
	slg.Infof("Using %s as data directory", dataDir)

	sstDir := path.Join(config.DbFolder, "sst")
	if err := os.MkdirAll(sstDir, 0777); err != nil {
		slg.Fatalf("Unable to create sst folder at %s. Error: %v.", config.DbFolder, err)
	}

	switch config.DbEngine {
	case "rocksdb":
		rocksDb, err := rocksdb.OpenDB(dataDir,
			rocksdb.WithSSTDir(sstDir),
			rocksdb.WithSyncWrites(),
			rocksdb.WithCacheSize(config.BlockCacheSize),
			rocksdb.WithRocksDBConfig(config.DbEngineIni),
			rocksdb.WithLogger(dkvLogger),
			rocksdb.WithStats(statsCli),
			rocksdb.WithPromStats(promRegistry))
		if err != nil {
			dkvLogger.Panic("RocksDB engine init failed", zap.Error(err))
		}
		return rocksDb, rocksDb, rocksDb, rocksDb
	case "badger":
		var badgerDb badger.DB
		var err error
		bdbOpts := []badger.DBOption{
			badger.WithSSTDir(sstDir),
			badger.WithSyncWrites(),
			badger.WithCacheSize(config.BlockCacheSize),
			badger.WithBadgerConfig(config.DbEngineIni),
			badger.WithLogger(dkvLogger),
			badger.WithStats(statsCli),
			badger.WithPromStats(promRegistry),
		}
		if config.DisklessMode {
			bdbOpts = append(bdbOpts, badger.WithInMemory())
		} else {
			bdbOpts = append(bdbOpts, badger.WithDBDir(dataDir))
		}
		badgerDb, err = badger.OpenDB(bdbOpts...)
		if err != nil {
			dkvLogger.Panic("Badger engine init failed", zap.Error(err))
		}
		return badgerDb, badgerDb, badgerDb, badgerDb
	default:
		slg.Panicf("Unknown storage engine: %s", config.DbEngine)
		return nil, nil, nil, nil
	}
}

func mkdirNexusDirs() {
	if err := os.MkdirAll(nexusLogDirFlag.Value.String(), 0777); err != nil {
		log.Panicf("Unable to create Nexus logDir. Error: %v", err)
	}
	if err := os.MkdirAll(nexusSnapDirFlag.Value.String(), 0777); err != nil {
		log.Panicf("Unable to create Nexus snapDir. Error: %v", err)
	}
}

func newDKVReplicator(kvs storage.KVStore) nexus_api.RaftReplicator {
	mkdirNexusDirs()
	replStore := sync.NewDKVReplStore(kvs)
	nexusOpts := nexus.OptionsFromFlags()
	nexusOpts = append(nexusOpts, nexus.StatsDAddr(config.StatsdAddr))
	if nexusRepl, err := nexus_api.NewRaftReplicator(replStore, nexusOpts...); err != nil {
		panic(err)
	} else {
		nexusRepl.Start()
		return nexusRepl
	}
}

func registerDiscoveryServer(grpcSrvr *grpc.Server, dkvService master.DKVService) error {
	iniConfig, err := ini.Load(config.DiscoveryServiceConfig)
	if err != nil {
		return fmt.Errorf("unable to load discovery service configuration from given file: %s, error: %v", config.DiscoveryServiceConfig, err)
	}
	if discoveryServerSection, err := iniConfig.GetSection(discoveryServerConfig); err == nil {
		discoverySrvConfig, err := discovery.NewDiscoverConfigFromIni(discoveryServerSection)
		if err != nil {
			return err
		}
		discoveryService, err := discovery.NewDiscoveryService(dkvService, dkvLogger, discoverySrvConfig)
		if err != nil {
			return err
		}
		serverpb.RegisterDKVDiscoveryServer(grpcSrvr, discoveryService)
		return nil
	} else {
		return fmt.Errorf("started as discovery server but can't load the section %s in file %s, error: %v",
			discoveryServerConfig, config.DiscoveryServiceConfig, err)
	}
}

func newDiscoveryClient() (discovery.Client, error) {
	iniConfig, err := ini.Load(config.DiscoveryServiceConfig)
	if err != nil {
		return nil, fmt.Errorf("unable to load discovery service configuration from given file: %s, error: %v", config.DiscoveryServiceConfig, err)
	}

	if discoveryClientSection, err := iniConfig.GetSection(discoveryClientConfig); err == nil {
		clientConfig, err := discovery.NewDiscoveryClientConfigFromIni(discoveryClientSection)
		if err != nil {
			return nil, err
		}
		client, err := discovery.NewDiscoveryClient(clientConfig, dkvLogger)
		if err != nil {
			return nil, err
		}
		return client, nil
	} else {
		return nil, fmt.Errorf("can't load discovery client configuration from section %s in file %s, error: %v",
			discoveryClientConfig, config.DiscoveryServiceConfig, err)
	}

}

func nodeAddress() (*url.URL, error) {
	ip, port, err := net.SplitHostPort(config.ListenAddr)
	if err != nil {
		return nil, err
	}

	if ip == "0.0.0.0" {
		//get interface ip.
		addrs, err := net.InterfaceAddrs()
		if err != nil {
			return nil, err
		}
		for _, address := range addrs {
			// check the address type and if it is not a loopback the display it
			if ipnet, ok := address.(*net.IPNet); ok && !ipnet.IP.IsLoopback() {
				if ipnet.IP.To4() != nil {
					ip = ipnet.IP.String()
				}
			}
		}
	}

	ep := url.URL{Host: fmt.Sprintf("%s:%s", ip, port)}
	return &ep, nil
}

func setupHttpServer() {
	router := mux.NewRouter()
	router.Handle("/metrics", promhttp.Handler())
	router.HandleFunc("/metrics/json", jsonMetricHandler)

	router.HandleFunc("/metrics/stream", statsStreamHandler)
	if dbRole == "discovery" {
		// Should be enabled only for discovery server ?
		router.HandleFunc("/metrics/cluster", clusterMetricsHandler)
	}

	//Pprof
	if pprofEnable {
		log.Printf("[INFO] Enabling pprof...\n")
		router.HandleFunc("/debug/pprof/", pprof.Index)
		router.HandleFunc("/debug/pprof/cmdline", pprof.Cmdline)
		router.HandleFunc("/debug/pprof/profile", pprof.Profile)
		router.HandleFunc("/debug/pprof/symbol", pprof.Symbol)
		router.HandleFunc("/debug/pprof/trace", pprof.Trace)
	}

	http.Handle("/", router)
	http.ListenAndServe(httpListenAddr, nil)
}

func jsonMetricHandler(w http.ResponseWriter, r *http.Request) {
	w.Header().Set("Content-Type", "application/json")
	metrics, _ := stats.GetMetrics()
	json.NewEncoder(w).Encode(metrics)
}

func statsStreamHandler(w http.ResponseWriter, r *http.Request) {
	if f, ok := w.(http.Flusher); !ok {
		http.Error(w, "Streaming unsupported!", http.StatusInternalServerError)
		return
	} else {
		// Set the headers related to event streaming.
		w.Header().Set("Content-Type", "text/event-stream")
		w.Header().Set("Cache-Control", "no-cache")
		w.Header().Set("Connection", "keep-alive")
		w.Header().Set("Access-Control-Allow-Origin", r.Header.Get("Origin"))
		w.Header().Set("Access-Control-Allow-Methods", "POST, GET, OPTIONS, PUT, DELETE")

		statChannel := make(chan stats.DKVMetrics, 5)
		channelId := statsStreamer.Register(statChannel)
		defer func() {
			ioutil.ReadAll(r.Body)
			r.Body.Close()
		}()
		// Listen to the closing of the http connection via the CloseNotifier
		notify := w.(http.CloseNotifier).CloseNotify()
		for {
			select {
			case stat := <-statChannel:
				statJson, _ := json.Marshal(stat)
				fmt.Fprintf(w, "data: %s\n\n", statJson)
				f.Flush()
			case <-notify:
				statsStreamer.DeRegister(channelId)
				return
			}
		}
	}
}

func clusterMetricsHandler(w http.ResponseWriter, r *http.Request) {
	regions, err := discoveryClient.GetClusterStatus("", "")
	if err != nil {
		http.Error(w, "Unable to discover peers!", http.StatusInternalServerError)
		return
	}
	if f, ok := w.(http.Flusher); !ok {
		http.Error(w, "Streaming unsupported!", http.StatusInternalServerError)
		return
	} else {
		// Set the headers related to event streaming.
		w.Header().Set("Content-Type", "text/event-stream")
		w.Header().Set("Cache-Control", "no-cache")
		w.Header().Set("Connection", "keep-alive")
		w.Header().Set("Access-Control-Allow-Origin", r.Header.Get("Origin"))
		w.Header().Set("Access-Control-Allow-Methods", "POST, GET, OPTIONS, PUT, DELETE")

		statChannel := make(chan map[string]*stats.DKVMetrics, 5)
		channelId := statAggregatorRegistry.Register(regions, func(region *serverpb.RegionInfo) string { return region.Database }, statChannel)
		defer func() {
			ioutil.ReadAll(r.Body)
			r.Body.Close()
		}()
		// Listen to the closing of the http connection via the CloseNotifier
		notify := w.(http.CloseNotifier).CloseNotify()
		for {
			select {
			case stat := <-statChannel:
				statJson, _ := json.Marshal(stat)
				fmt.Fprintf(w, "data: %s\n\n", statJson)
				f.Flush()
			case <-notify:
				fmt.Println("http request closed")
				statAggregatorRegistry.DeRegister(channelId)
				return
			}
		}
	}
}<|MERGE_RESOLUTION|>--- conflicted
+++ resolved
@@ -1,11 +1,7 @@
 package main
 
 import (
-<<<<<<< HEAD
 	"encoding/json"
-	"flag"
-=======
->>>>>>> 45082785
 	"fmt"
 	"io/ioutil"
 	"log"
@@ -18,18 +14,12 @@
 	"strings"
 	"syscall"
 
-	"github.com/flipkart-incubator/dkv/internal/discovery"
-<<<<<<< HEAD
 	"github.com/gorilla/mux"
 	"github.com/prometheus/client_golang/prometheus"
 	"github.com/prometheus/client_golang/prometheus/promhttp"
 	"gopkg.in/ini.v1"
 
-	"github.com/flipkart-incubator/dkv/pkg/health"
-
 	"github.com/flipkart-incubator/dkv/internal/discovery"
-=======
->>>>>>> 45082785
 	"github.com/flipkart-incubator/dkv/internal/master"
 	"github.com/flipkart-incubator/dkv/internal/opts"
 	"github.com/flipkart-incubator/dkv/internal/slave"
@@ -50,7 +40,6 @@
 	"go.uber.org/zap/zapcore"
 	"google.golang.org/grpc"
 	"google.golang.org/grpc/reflection"
-	"gopkg.in/ini.v1"
 
 	"net/http/pprof"
 )
@@ -68,53 +57,9 @@
 	discoveryClientConfig = "clientConfig"
 )
 
-type dkvSrvrRole string
-
-const (
-	noRole        dkvSrvrRole = "none"
-	masterRole    dkvSrvrRole = "master"
-	slaveRole     dkvSrvrRole = "slave"
-	discoveryRole dkvSrvrRole = "discovery"
-
-	defBlockCacheSize     = 3 << 30
-	discoveryServerConfig = "serverConfig"
-	discoveryClientConfig = "clientConfig"
-)
-
 var (
 	//Config file used for reading and using configs
 	cfgFile string
-<<<<<<< HEAD
-
-	//appConfig
-	config opts.Config
-
-	//nexus flags
-	nexusLogDirFlag, nexusSnapDirFlag *flag.Flag
-
-	// Logging vars
-	verboseLogging bool
-
-	pprofEnable bool
-)
-
-var (
-	accessLogger *zap.Logger
-	dkvLogger    *zap.Logger
-
-	statsCli      stats.Client
-	promRegistry  prometheus.Registerer
-	statsStreamer *stats.StatStreamer
-
-	discoveryClient        discovery.Client
-	statAggregatorRegistry *aggregate.StatAggregatorRegistry
-)
-
-func init() {
-	initializeFlags()
-}
-
-=======
 
 	//appConfig
 	config opts.Config
@@ -126,17 +71,22 @@
 	verboseLogging bool
 	accessLogger   *zap.Logger
 	dkvLogger      *zap.Logger
-	pprofEnable    bool
+
+	pprofEnable bool
 
 	// Other vars
-	statsCli stats.Client
+	statsCli      stats.Client
+	promRegistry  prometheus.Registerer
+	statsStreamer *stats.StatStreamer
+
+	discoveryClient        discovery.Client
+	statAggregatorRegistry *aggregate.StatAggregatorRegistry
 )
 
 func init() {
 	initializeFlags()
 }
 
->>>>>>> 45082785
 func initializeFlags() {
 	flag.CommandLine.ParseErrorsWhitelist = flag.ParseErrorsWhitelist{UnknownFlags: true}
 	flag.StringVarP(&cfgFile, "config", "c", "", "config file (default is /etc/default/dkvsrv.yaml)")
@@ -155,17 +105,7 @@
 	setupAccessLogger()
 	setFlagsForNexusDirs()
 	setupStats()
-<<<<<<< HEAD
 	go setupHttpServer()
-=======
-
-	if pprofEnable {
-		go func() {
-			log.Printf("[INFO] Starting pprof on port 6060\n")
-			log.Println(http.ListenAndServe("0.0.0.0:6060", nil))
-		}()
-	}
->>>>>>> 45082785
 
 	kvs, cp, ca, br := newKVStore()
 	grpcSrvr, lstnr := newGrpcServerListener()
@@ -181,10 +121,7 @@
 	regionInfo := &serverpb.RegionInfo{
 		DcID:            config.DcID,
 		NodeAddress:     nodeAddr.Host,
-<<<<<<< HEAD
 		HttpAddress:     httpListenAddr,
-=======
->>>>>>> 45082785
 		Database:        config.Database,
 		VBucket:         config.VBucket,
 		Status:          serverpb.RegionStatus_INACTIVE,
