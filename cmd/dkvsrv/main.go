package main

import (
	"flag"
	"fmt"
	"github.com/flipkart-incubator/dkv/internal/discovery"
	"gopkg.in/ini.v1"
	"log"
	"net"
	"net/http"
	"os"
	"os/signal"
	"path"
	"strings"
	"syscall"
	"time"

	"github.com/flipkart-incubator/dkv/internal/master"
	"github.com/flipkart-incubator/dkv/internal/slave"
	"github.com/flipkart-incubator/dkv/internal/stats"
	"github.com/flipkart-incubator/dkv/internal/storage"
	"github.com/flipkart-incubator/dkv/internal/storage/badger"
	"github.com/flipkart-incubator/dkv/internal/storage/rocksdb"
	"github.com/flipkart-incubator/dkv/internal/sync"
	"github.com/flipkart-incubator/dkv/pkg/serverpb"
	nexus_api "github.com/flipkart-incubator/nexus/pkg/api"
	nexus "github.com/flipkart-incubator/nexus/pkg/raft"
	grpc_zap "github.com/grpc-ecosystem/go-grpc-middleware/logging/zap"
	"go.uber.org/zap"
	"go.uber.org/zap/zapcore"
	"google.golang.org/grpc"
	"google.golang.org/grpc/reflection"

	_ "net/http/pprof"
)

var (
	// region level configuration.
	// TODO - move them to config file to setup multiple regions in a node
	disklessMode     bool
	dbEngine         string
	dbEngineIni      string
	dbRole           string
	replPollInterval time.Duration
	blockCacheSize   uint64
	dcID             string
	database         string
	vBucket          string

	// Node level configuration common for all regions in the node
	dbFolder     string
	dbListenAddr string
	statsdAddr   string

	// Service discovery related params
	discoveryConf  string

	// Temporary variables to be removed once https://github.com/flipkart-incubator/dkv/issues/82 is fixed
	// The above issue causes replication issues during master switch due to inconsistent change numbers
	// Thus enabling hardcoded masters to not degrade current behaviour
	replMasterAddr        string
	disableAutoMasterDisc bool

	// Logging vars
	dbAccessLog    string
	verboseLogging bool
	accessLogger   *zap.Logger
	dkvLogger      *zap.Logger
	pprofEnable    bool

	nexusLogDirFlag, nexusSnapDirFlag *flag.Flag

	statsCli stats.Client
)

func init() {
	flag.BoolVar(&disklessMode, "diskless", false, fmt.Sprintf("Enables diskless mode where data is stored entirely in memory.\nAvailable on Badger for standalone and slave roles. (default %v)", disklessMode))
	flag.StringVar(&dbFolder, "db-folder", "/tmp/dkvsrv", "DB folder path for storing data files")
	flag.StringVar(&dbListenAddr, "listen-addr", "0.0.0.0:8080", "Address on which the DKV service binds")
	flag.StringVar(&dbEngine, "db-engine", "rocksdb", "Underlying DB engine for storing data - badger|rocksdb")
	flag.StringVar(&dbEngineIni, "db-engine-ini", "", "An .ini file for configuring the underlying storage engine. Refer badger.ini or rocks.ini for more details.")
	flag.StringVar(&dbRole, "role", "none", "DB role of this node - none|master|slave|discovery")
	flag.StringVar(&discoveryConf, "discovery-service-config", "", "A .ini file for configuring discovery service parameters")
	flag.StringVar(&statsdAddr, "statsd-addr", "", "StatsD service address in host:port format")
	flag.DurationVar(&replPollInterval, "repl-poll-interval", 5*time.Second, "Interval used for polling changes from master. Eg., 10s, 5ms, 2h, etc.")
	flag.StringVar(&dbAccessLog, "access-log", "", "File for logging DKV accesses eg., stdout, stderr, /tmp/access.log")
	flag.BoolVar(&verboseLogging, "verbose", false, fmt.Sprintf("Enable verbose logging.\nBy default, only warnings and errors are logged. (default %v)", verboseLogging))
	flag.Uint64Var(&blockCacheSize, "block-cache-size", defBlockCacheSize, "Amount of cache (in bytes) to set aside for data blocks. A value of 0 disables block caching altogether.")
<<<<<<< HEAD
	flag.StringVar(&dcID, "dc-id", "default", "DC / Availability zone identifier")
	flag.StringVar(&database, "database", "default", "Database identifier")
	flag.StringVar(&vBucket, "vBucket", "default", "vBucket identifier")
	flag.StringVar(&replMasterAddr, "repl-master-addr", "", "Service address of DKV master node for replication")
	flag.BoolVar(&disableAutoMasterDisc, "disable-auto-master-disc", true, "Disable automated master discovery. Suggested to set to true until https://github.com/flipkart-incubator/dkv/issues/82 is fixed")
=======
	flag.BoolVar(&pprofEnable, "pprof", false, "Enable pprof profiling")
>>>>>>> d28a0e28
	setDKVDefaultsForNexusDirs()
}

type dkvSrvrRole string

const (
	noRole     dkvSrvrRole = "none"
	masterRole             = "master"
	slaveRole              = "slave"
	discoveryRole			= "discovery"
)

const defBlockCacheSize = 3 << 30

const (
	discoveryServerConfig = "serverConfig"
	discoveryClientConfig = "clientConfig"
)

func main() {
	flag.Parse()
	printFlagsWithoutPrefix()
	validateFlags()
	setupDKVLogger()
	setupAccessLogger()
	setFlagsForNexusDirs()
	setupStats()

	if pprofEnable {
		go func() {
			log.Printf("[INFO] Starting pprof on port 6060\n")
			log.Println(http.ListenAndServe("0.0.0.0:6060", nil))
		}()
	}

	kvs, cp, ca, br := newKVStore()
	grpcSrvr, lstnr := newGrpcServerListener()
	defer grpcSrvr.GracefulStop()
	srvrRole := toDKVSrvrRole(dbRole)
	srvrRole.printFlags()

	// Create the region info which is passed to DKVServer
	regionInfo := &serverpb.RegionInfo{
		DcID:            dcID,
		NodeAddress:     dbListenAddr,
		Database:        database,
		VBucket:         vBucket,
		Status:          serverpb.RegionStatus_INACTIVE,
		MasterHost:      nil,
		NexusClusterUrl: nil,
	}

	var discoveryClient discovery.Client
	if srvrRole != noRole && srvrRole != discoveryRole {
		var err error
		discoveryClient, err = newDiscoveryClient()
		if err != nil {
			log.Panicf("Failed to start Discovery Client %v.", err)
		}
		// Currently statusPropagator and clusterInfoGetter are same instances hence closing just one
		// but ideally this information should be abstracted from main and we should call close on both
		defer discoveryClient.Close()
	}

	switch srvrRole {
	case noRole:
		dkvSvc := master.NewStandaloneService(kvs, nil, br, dkvLogger, statsCli, regionInfo)
		defer dkvSvc.Close()
		serverpb.RegisterDKVServer(grpcSrvr, dkvSvc)
		serverpb.RegisterDKVBackupRestoreServer(grpcSrvr, dkvSvc)
	case masterRole, discoveryRole:
		if cp == nil {
			log.Panicf("Storage engine %s is not supported for DKV master role.", dbEngine)
		}
		var dkvSvc master.DKVService
		if haveFlagsWithPrefix("nexus") {
			dkvSvc = master.NewDistributedService(kvs, cp, br, newDKVReplicator(kvs), dkvLogger, statsCli, regionInfo)
			serverpb.RegisterDKVClusterServer(grpcSrvr, dkvSvc.(master.DKVClusterService))
		} else {
			dkvSvc = master.NewStandaloneService(kvs, cp, br, dkvLogger, statsCli, regionInfo)
			serverpb.RegisterDKVBackupRestoreServer(grpcSrvr, dkvSvc)
		}
		defer dkvSvc.Close()
		serverpb.RegisterDKVServer(grpcSrvr, dkvSvc)
		serverpb.RegisterDKVReplicationServer(grpcSrvr, dkvSvc)

		// Discovery servers can be only configured if node started as master.
		if srvrRole == discoveryRole {
			err := registerDiscoveryServer(dkvSvc, grpcSrvr)
			if err != nil {
				log.Panicf("Failed to start Discovery Service %v.", err)
			}
		} else {
			// Currently nodes can be either discovery server or client. This will change when a node supports multiple regions
			discoveryClient.RegisterRegion(dkvSvc)
		}
	case slaveRole:
		// TODO - construct replConfig from region level config described in LLD
		maxNumChanges := uint32(10000)
		replConfig := &slave.ReplicationConfig{
			MaxNumChngs:           maxNumChanges,
			ReplPollInterval:      replPollInterval,
			MaxActiveReplLag:      uint64(maxNumChanges * 10),
			MaxActiveReplElapsed:  uint64(replPollInterval.Seconds()) * 10,
			DisableAutoMasterDisc: disableAutoMasterDisc,
			ReplMasterAddr:        replMasterAddr,
		}

		dkvSvc, _ := slave.NewService(kvs, ca, dkvLogger, statsCli, regionInfo, replConfig, discoveryClient)
		defer dkvSvc.Close()
		serverpb.RegisterDKVServer(grpcSrvr, dkvSvc)
		discoveryClient.RegisterRegion(dkvSvc)
	default:
		panic("Invalid 'dbRole'. Allowed values are none|master|slave|discovery.")
	}
	go grpcSrvr.Serve(lstnr)
	sig := <-setupSignalHandler()
	log.Printf("[WARN] Caught signal: %v. Shutting down...\n", sig)
}

func validateFlags() {
	if dbListenAddr != "" && strings.IndexRune(dbListenAddr, ':') < 0 {
		log.Panicf("given listen address: %s is invalid, must be in host:port format", dbListenAddr)
	}
	if statsdAddr != "" && strings.IndexRune(statsdAddr, ':') < 0 {
		log.Panicf("given StatsD address: %s is invalid, must be in host:port format", statsdAddr)
	}

	if disklessMode && strings.ToLower(dbEngine) == "rocksdb" {
		log.Panicf("diskless is available only on Badger storage")
	}

	if dbEngineIni != "" {
		if _, err := os.Stat(dbEngineIni); err != nil && os.IsNotExist(err) {
			log.Panicf("given storage configuration file: %s does not exist", dbEngineIni)
		}
	}

	if dbRole == "slave" && disableAutoMasterDisc {
		if replMasterAddr == "" || strings.IndexRune(replMasterAddr, ':') < 0 {
			log.Panicf("given master address: %s for replication is invalid, must be in host:port format", replMasterAddr)
		}
	}
}

func setupAccessLogger() {
	accessLogger = zap.NewNop()
	if dbAccessLog != "" {
		accessLoggerConfig := zap.Config{
			Level:         zap.NewAtomicLevelAt(zap.InfoLevel),
			Development:   false,
			Encoding:      "console",
			DisableCaller: true,

			EncoderConfig: zapcore.EncoderConfig{
				TimeKey:        "ts",
				LevelKey:       "level",
				NameKey:        "logger",
				CallerKey:      "caller",
				MessageKey:     "msg",
				StacktraceKey:  "stacktrace",
				LineEnding:     zapcore.DefaultLineEnding,
				EncodeLevel:    zapcore.LowercaseLevelEncoder,
				EncodeTime:     zapcore.ISO8601TimeEncoder,
				EncodeDuration: zapcore.StringDurationEncoder,
				EncodeCaller:   zapcore.ShortCallerEncoder,
			},

			OutputPaths:      []string{dbAccessLog},
			ErrorOutputPaths: []string{dbAccessLog},
		}
		if lg, err := accessLoggerConfig.Build(); err != nil {
			log.Printf("[WARN] Unable to configure access logger. Error: %v\n", err)
		} else {
			accessLogger = lg
		}
	}
}

func setupDKVLogger() {
	dkvLoggerConfig := zap.Config{
		Development:   false,
		Encoding:      "console",
		DisableCaller: true,

		EncoderConfig: zapcore.EncoderConfig{
			TimeKey:        "ts",
			LevelKey:       "level",
			NameKey:        "logger",
			CallerKey:      "caller",
			MessageKey:     "msg",
			LineEnding:     zapcore.DefaultLineEnding,
			EncodeLevel:    zapcore.LowercaseLevelEncoder,
			EncodeTime:     zapcore.ISO8601TimeEncoder,
			EncodeDuration: zapcore.StringDurationEncoder,
			EncodeCaller:   zapcore.ShortCallerEncoder,
		},
		OutputPaths:      []string{"stderr"},
		ErrorOutputPaths: []string{"stderr"},
	}

	if verboseLogging {
		dkvLoggerConfig.Level = zap.NewAtomicLevelAt(zap.DebugLevel)
		dkvLoggerConfig.EncoderConfig.StacktraceKey = "stacktrace"
	} else {
		dkvLoggerConfig.Level = zap.NewAtomicLevelAt(zap.WarnLevel)
	}

	if lg, err := dkvLoggerConfig.Build(); err != nil {
		log.Printf("[WARN] Unable to configure DKV logger. Error: %v\n", err)
		dkvLogger = zap.NewNop()
	} else {
		dkvLogger = lg
	}
}

func newGrpcServerListener() (*grpc.Server, net.Listener) {
	grpcSrvr := grpc.NewServer(
		grpc.StreamInterceptor(grpc_zap.StreamServerInterceptor(accessLogger)),
		grpc.UnaryInterceptor(grpc_zap.UnaryServerInterceptor(accessLogger)),
	)
	reflection.Register(grpcSrvr)
	return grpcSrvr, newListener()
}

func newListener() (lis net.Listener) {
	var err error
	if lis, err = net.Listen("tcp", dbListenAddr); err != nil {
		log.Panicf("failed to listen: %v", err)
		return
	}
	return
}

func setupSignalHandler() <-chan os.Signal {
	signals := []os.Signal{syscall.SIGINT, syscall.SIGQUIT, syscall.SIGSTOP, syscall.SIGTERM}
	stopChan := make(chan os.Signal, len(signals))
	signal.Notify(stopChan, signals...)
	return stopChan
}

func haveFlagsWithPrefix(prefix string) bool {
	res := false
	flag.Visit(func(f *flag.Flag) {
		if strings.HasPrefix(f.Name, prefix) {
			res = true
		}
	})
	return res
}

func printFlagsWithoutPrefix(prefixes ...string) {
	flag.VisitAll(func(f *flag.Flag) {
		shouldPrint := true
		for _, pf := range prefixes {
			if strings.HasPrefix(f.Name, pf) {
				shouldPrint = false
				break
			}
		}
		if shouldPrint {
			log.Printf("%s (%s): %v\n", f.Name, f.Usage, f.Value)
		}
	})
}

func printFlagsWithPrefix(prefixes ...string) {
	flag.VisitAll(func(f *flag.Flag) {
		for _, pf := range prefixes {
			if strings.HasPrefix(f.Name, pf) {
				log.Printf("%s (%s): %v\n", f.Name, f.Usage, f.Value)
			}
		}
	})
}

func toDKVSrvrRole(role string) dkvSrvrRole {
	return dkvSrvrRole(strings.TrimSpace(strings.ToLower(role)))
}

func (role dkvSrvrRole) printFlags() {
	log.Println("Launching DKV server with following flags:")
	switch role {
	case noRole:
		printFlagsWithPrefix("db")
	case masterRole, discoveryRole:
		if haveFlagsWithPrefix("nexus") {
			printFlagsWithPrefix("db", "nexus")
		} else {
			printFlagsWithPrefix("db")
		}
	case slaveRole:
		printFlagsWithPrefix("db", "repl")
	}
	printFlagsWithoutPrefix("db", "repl", "nexus")
}

func setDKVDefaultsForNexusDirs() {
	nexusLogDirFlag, nexusSnapDirFlag = flag.Lookup("nexus-log-dir"), flag.Lookup("nexus-snap-dir")
	dbPath := flag.Lookup("db-folder").DefValue
	nexusLogDirFlag.DefValue, nexusSnapDirFlag.DefValue = path.Join(dbPath, "logs"), path.Join(dbPath, "snap")
	nexusLogDirFlag.Value.Set("")
	nexusSnapDirFlag.Value.Set("")
}

func setFlagsForNexusDirs() {
	if nexusLogDirFlag.Value.String() == "" {
		nexusLogDirFlag.Value.Set(path.Join(dbFolder, "logs"))
	}
	if nexusSnapDirFlag.Value.String() == "" {
		nexusSnapDirFlag.Value.Set(path.Join(dbFolder, "snap"))
	}
}

func setupStats() {
	if statsdAddr != "" {
		statsCli = stats.NewStatsDClient(statsdAddr, "dkv.")
	} else {
		statsCli = stats.NewNoOpClient()
	}
}

func newKVStore() (storage.KVStore, storage.ChangePropagator, storage.ChangeApplier, storage.Backupable) {
	slg := dkvLogger.Sugar()
	defer slg.Sync()

	if err := os.MkdirAll(dbFolder, 0777); err != nil {
		slg.Fatalf("Unable to create DB folder at %s. Error: %v.", dbFolder, err)
	}

	dataDir := path.Join(dbFolder, "data")
	slg.Infof("Using %s as data directory", dataDir)

	sstDir := path.Join(dbFolder, "sst")
	if err := os.MkdirAll(sstDir, 0777); err != nil {
		slg.Fatalf("Unable to create sst folder at %s. Error: %v.", dbFolder, err)
	}

	switch dbEngine {
	case "rocksdb":
		rocksDb, err := rocksdb.OpenDB(dataDir,
			rocksdb.WithSSTDir(sstDir),
			rocksdb.WithSyncWrites(),
			rocksdb.WithCacheSize(blockCacheSize),
			rocksdb.WithRocksDBConfig(dbEngineIni),
			rocksdb.WithLogger(dkvLogger),
			rocksdb.WithStats(statsCli))
		if err != nil {
			dkvLogger.Panic("RocksDB engine init failed", zap.Error(err))
		}
		return rocksDb, rocksDb, rocksDb, rocksDb
	case "badger":
		var badgerDb badger.DB
		var err error
		bdbOpts := []badger.DBOption{
			badger.WithSSTDir(sstDir),
			badger.WithSyncWrites(),
			badger.WithCacheSize(blockCacheSize),
			badger.WithBadgerConfig(dbEngineIni),
			badger.WithLogger(dkvLogger),
			badger.WithStats(statsCli),
		}
		if disklessMode {
			bdbOpts = append(bdbOpts, badger.WithInMemory())
		} else {
			bdbOpts = append(bdbOpts, badger.WithDBDir(dataDir))
		}
		badgerDb, err = badger.OpenDB(bdbOpts...)
		if err != nil {
			dkvLogger.Panic("Badger engine init failed", zap.Error(err))
		}
		return badgerDb, badgerDb, badgerDb, badgerDb
	default:
		slg.Panicf("Unknown storage engine: %s", dbEngine)
		return nil, nil, nil, nil
	}
}

func mkdirNexusDirs() {
	if err := os.MkdirAll(nexusLogDirFlag.Value.String(), 0777); err != nil {
		log.Panicf("Unable to create Nexus logDir. Error: %v", err)
	}
	if err := os.MkdirAll(nexusSnapDirFlag.Value.String(), 0777); err != nil {
		log.Panicf("Unable to create Nexus snapDir. Error: %v", err)
	}
}

func newDKVReplicator(kvs storage.KVStore) nexus_api.RaftReplicator {
	mkdirNexusDirs()
	replStore := sync.NewDKVReplStore(kvs)
	nexusOpts := nexus.OptionsFromFlags()
	nexusOpts = append(nexusOpts, nexus.StatsDAddr(statsdAddr))
	if nexusRepl, err := nexus_api.NewRaftReplicator(replStore, nexusOpts...); err != nil {
		panic(err)
	} else {
		nexusRepl.Start()
		return nexusRepl
	}
}

func registerDiscoveryServer(dkvService master.DKVService, grpcSrvr *grpc.Server) error {
	iniConfig, err := ini.Load(discoveryConf)
	if err != nil {
		return fmt.Errorf("unable to load discovery service configuration from given file: %s, error: %v", discoveryConf, err)
	}
	if discoveryServerSection, err := iniConfig.GetSection(discoveryServerConfig); err == nil {
		discoverySrvConfig, err := discovery.NewDiscoverConfigFromIni(discoveryServerSection)
		if err != nil {
			return err
		}
		discoveryService, err := discovery.NewDiscoveryService(dkvService, dkvLogger, discoverySrvConfig)
		if err != nil {
			return err
		}
		serverpb.RegisterDKVDiscoveryServer(grpcSrvr, discoveryService)
		return nil
	} else {
		return fmt.Errorf("started as discovery server but can't load the section %s in file %s, error: %v",
			discoveryServerConfig, discoveryConf, err)
	}
}

func newDiscoveryClient() (discovery.Client, error) {
	iniConfig, err := ini.Load(discoveryConf)
	if err != nil {
		return nil, fmt.Errorf("unable to load discovery service configuration from given file: %s, error: %v", discoveryConf, err)
	}

	if discoveryClientSection, err := iniConfig.GetSection(discoveryClientConfig); err == nil {
		clientConfig, err := discovery.NewDiscoveryClientConfigFromIni(discoveryClientSection)
		if err != nil {
			return nil, err
		}
		client, err := discovery.NewDiscoveryClient(clientConfig, dkvLogger)
		if err != nil {
			return nil, err
		}
		return client, nil
	} else {
		return nil, fmt.Errorf("Can't load discovery client configuration from section %s in file %s, error: %v",
			discoveryClientConfig, discoveryConf, err)
	}

}<|MERGE_RESOLUTION|>--- conflicted
+++ resolved
@@ -86,15 +86,12 @@
 	flag.StringVar(&dbAccessLog, "access-log", "", "File for logging DKV accesses eg., stdout, stderr, /tmp/access.log")
 	flag.BoolVar(&verboseLogging, "verbose", false, fmt.Sprintf("Enable verbose logging.\nBy default, only warnings and errors are logged. (default %v)", verboseLogging))
 	flag.Uint64Var(&blockCacheSize, "block-cache-size", defBlockCacheSize, "Amount of cache (in bytes) to set aside for data blocks. A value of 0 disables block caching altogether.")
-<<<<<<< HEAD
 	flag.StringVar(&dcID, "dc-id", "default", "DC / Availability zone identifier")
 	flag.StringVar(&database, "database", "default", "Database identifier")
 	flag.StringVar(&vBucket, "vBucket", "default", "vBucket identifier")
 	flag.StringVar(&replMasterAddr, "repl-master-addr", "", "Service address of DKV master node for replication")
 	flag.BoolVar(&disableAutoMasterDisc, "disable-auto-master-disc", true, "Disable automated master discovery. Suggested to set to true until https://github.com/flipkart-incubator/dkv/issues/82 is fixed")
-=======
 	flag.BoolVar(&pprofEnable, "pprof", false, "Enable pprof profiling")
->>>>>>> d28a0e28
 	setDKVDefaultsForNexusDirs()
 }
 
