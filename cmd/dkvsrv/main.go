package main

import (
	"encoding/json"
	"flag"
	"fmt"
<<<<<<< HEAD
	"github.com/gorilla/mux"
	"github.com/grpc-ecosystem/go-grpc-prometheus"
	"github.com/prometheus/client_golang/prometheus"
	"github.com/prometheus/client_golang/prometheus/promhttp"
	"io/ioutil"
=======
	"github.com/flipkart-incubator/dkv/internal/discovery"
	"gopkg.in/ini.v1"
>>>>>>> cedb1823
	"log"
	"net"
	"net/http"
	"net/url"
	"os"
	"os/signal"
	"path"
	"strings"
	"syscall"
	"time"

	"github.com/flipkart-incubator/dkv/internal/master"
	"github.com/flipkart-incubator/dkv/internal/slave"
	"github.com/flipkart-incubator/dkv/internal/stats"
	"github.com/flipkart-incubator/dkv/internal/storage"
	"github.com/flipkart-incubator/dkv/internal/storage/badger"
	"github.com/flipkart-incubator/dkv/internal/storage/rocksdb"
	"github.com/flipkart-incubator/dkv/internal/sync"
	"github.com/flipkart-incubator/dkv/pkg/serverpb"
	nexus_api "github.com/flipkart-incubator/nexus/pkg/api"
	nexus "github.com/flipkart-incubator/nexus/pkg/raft"
	grpc_zap "github.com/grpc-ecosystem/go-grpc-middleware/logging/zap"
	"go.uber.org/zap"
	"go.uber.org/zap/zapcore"
	"google.golang.org/grpc"
	"google.golang.org/grpc/reflection"

	_ "net/http/pprof"
)

var (
	// region level configuration.
	// TODO - move them to config file to setup multiple regions in a node
	disklessMode     bool
	dbEngine         string
	dbEngineIni      string
<<<<<<< HEAD
	dbFolder         string
	dbListenAddr     string
	httpServerAddr   string
=======
>>>>>>> cedb1823
	dbRole           string
	replPollInterval time.Duration
	blockCacheSize   uint64
	dcID             string
	database         string
	vBucket          string

	// Node level configuration common for all regions in the node
	dbFolder     string
	dbListenAddr string
	statsdAddr   string

	// Service discovery related params
	discoveryConf string

	// Temporary variables to be removed once https://github.com/flipkart-incubator/dkv/issues/82 is fixed
	// The above issue causes replication issues during master switch due to inconsistent change numbers
	// Thus enabling hardcoded masters to not degrade current behaviour
	replMasterAddr        string
	disableAutoMasterDisc bool

	// Logging vars
	dbAccessLog    string
	verboseLogging bool
	accessLogger   *zap.Logger
	dkvLogger      *zap.Logger
	pprofEnable    bool

	nexusLogDirFlag, nexusSnapDirFlag *flag.Flag

	statsCli stats.Client
)

func init() {
	flag.BoolVar(&disklessMode, "diskless", false, fmt.Sprintf("Enables diskless mode where data is stored entirely in memory.\nAvailable on Badger for standalone and slave roles. (default %v)", disklessMode))
	flag.StringVar(&dbFolder, "db-folder", "/tmp/dkvsrv", "DB folder path for storing data files")
	flag.StringVar(&dbListenAddr, "listen-addr", "0.0.0.0:8080", "Address on which the DKV service binds")
	flag.StringVar(&httpServerAddr,"http-server-addr","0.0.0.0:8181","Address on which the http service binds")
	flag.StringVar(&dbEngine, "db-engine", "rocksdb", "Underlying DB engine for storing data - badger|rocksdb")
	flag.StringVar(&dbEngineIni, "db-engine-ini", "", "An .ini file for configuring the underlying storage engine. Refer badger.ini or rocks.ini for more details.")
	flag.StringVar(&dbRole, "role", "none", "DB role of this node - none|master|slave|discovery")
	flag.StringVar(&discoveryConf, "discovery-service-config", "", "A .ini file for configuring discovery service parameters")
	flag.StringVar(&statsdAddr, "statsd-addr", "", "StatsD service address in host:port format")
	flag.DurationVar(&replPollInterval, "repl-poll-interval", 5*time.Second, "Interval used for polling changes from master. Eg., 10s, 5ms, 2h, etc.")
	flag.StringVar(&dbAccessLog, "access-log", "", "File for logging DKV accesses eg., stdout, stderr, /tmp/access.log")
	flag.BoolVar(&verboseLogging, "verbose", false, fmt.Sprintf("Enable verbose logging.\nBy default, only warnings and errors are logged. (default %v)", verboseLogging))
	flag.Uint64Var(&blockCacheSize, "block-cache-size", defBlockCacheSize, "Amount of cache (in bytes) to set aside for data blocks. A value of 0 disables block caching altogether.")
	flag.StringVar(&dcID, "dc-id", "default", "DC / Availability zone identifier")
	flag.StringVar(&database, "database", "default", "Database identifier")
	flag.StringVar(&vBucket, "vBucket", "default", "vBucket identifier")
	flag.StringVar(&replMasterAddr, "repl-master-addr", "", "Service address of DKV master node for replication")
	flag.BoolVar(&disableAutoMasterDisc, "disable-auto-master-disc", true, "Disable automated master discovery. Suggested to set to true until https://github.com/flipkart-incubator/dkv/issues/82 is fixed")
	flag.BoolVar(&pprofEnable, "pprof", false, "Enable pprof profiling")
	setDKVDefaultsForNexusDirs()
}

type dkvSrvrRole string

const (
	noRole        dkvSrvrRole = "none"
	masterRole                = "master"
	slaveRole                 = "slave"
	discoveryRole             = "discovery"
)

const defBlockCacheSize = 3 << 30

const (
	discoveryServerConfig = "serverConfig"
	discoveryClientConfig = "clientConfig"
)

func main() {
	flag.Parse()
	validateFlags()
	setupDKVLogger()
	setupAccessLogger()
	setFlagsForNexusDirs()
	setupStats()
<<<<<<< HEAD
	go setupHttpServer()
=======
	printFlagsWithoutPrefix()
>>>>>>> cedb1823

	if pprofEnable {
		go func() {
			log.Printf("[INFO] Starting pprof on port 6060\n")
			log.Println(http.ListenAndServe("0.0.0.0:6060", nil))
		}()
	}

	kvs, cp, ca, br := newKVStore()
	grpcSrvr, lstnr := newGrpcServerListener()
	defer grpcSrvr.GracefulStop()
	srvrRole := toDKVSrvrRole(dbRole)
	//srvrRole.printFlags()

	// Create the region info which is passed to DKVServer
	nodeAddr , err := nodeAddress()
	if err != nil {
		log.Panicf("Failed to detect IP Address %v.", err)
	}
	regionInfo := &serverpb.RegionInfo{
		DcID:            dcID,
		NodeAddress:     nodeAddr.Host,
		Database:        database,
		VBucket:         vBucket,
		Status:          serverpb.RegionStatus_INACTIVE,
		MasterHost:      nil,
		NexusClusterUrl: nil,
	}

	var discoveryClient discovery.Client
	if srvrRole != noRole && srvrRole != discoveryRole {
		var err error
		discoveryClient, err = newDiscoveryClient()
		if err != nil {
			log.Panicf("Failed to start Discovery Client %v.", err)
		}
		// Currently statusPropagator and clusterInfoGetter are same instances hence closing just one
		// but ideally this information should be abstracted from main and we should call close on both
		defer discoveryClient.Close()
	}

	switch srvrRole {
	case noRole:
		dkvSvc := master.NewStandaloneService(kvs, nil, br, dkvLogger, statsCli, regionInfo)
		defer dkvSvc.Close()
		serverpb.RegisterDKVServer(grpcSrvr, dkvSvc)
		serverpb.RegisterDKVBackupRestoreServer(grpcSrvr, dkvSvc)
	case masterRole, discoveryRole:
		if cp == nil {
			log.Panicf("Storage engine %s is not supported for DKV master role.", dbEngine)
		}
		var dkvSvc master.DKVService
		if haveFlagsWithPrefix("nexus") {
			dkvSvc = master.NewDistributedService(kvs, cp, br, newDKVReplicator(kvs), dkvLogger, statsCli, regionInfo)
			serverpb.RegisterDKVClusterServer(grpcSrvr, dkvSvc.(master.DKVClusterService))
		} else {
			dkvSvc = master.NewStandaloneService(kvs, cp, br, dkvLogger, statsCli, regionInfo)
			serverpb.RegisterDKVBackupRestoreServer(grpcSrvr, dkvSvc)
		}
		defer dkvSvc.Close()
		serverpb.RegisterDKVServer(grpcSrvr, dkvSvc)
		serverpb.RegisterDKVReplicationServer(grpcSrvr, dkvSvc)

		// Discovery servers can be only configured if node started as master.
		if srvrRole == discoveryRole {
			err := registerDiscoveryServer(grpcSrvr, dkvSvc)
			if err != nil {
				log.Panicf("Failed to start Discovery Service %v.", err)
			}
		} else {
			// Currently nodes can be either discovery server or client. This will change when a node supports multiple regions
			discoveryClient.RegisterRegion(dkvSvc)
		}
	case slaveRole:
		// TODO - construct replConfig from region level config described in LLD
		maxNumChanges := uint32(10000)
		replConfig := &slave.ReplicationConfig{
			MaxNumChngs:           maxNumChanges,
			ReplPollInterval:      replPollInterval,
			MaxActiveReplLag:      uint64(maxNumChanges * 10),
			MaxActiveReplElapsed:  uint64(replPollInterval.Seconds()) * 10,
			DisableAutoMasterDisc: disableAutoMasterDisc,
			ReplMasterAddr:        replMasterAddr,
		}

		dkvSvc, _ := slave.NewService(kvs, ca, dkvLogger, statsCli, regionInfo, replConfig, discoveryClient)
		defer dkvSvc.Close()
		serverpb.RegisterDKVServer(grpcSrvr, dkvSvc)
		discoveryClient.RegisterRegion(dkvSvc)
	default:
		panic("Invalid 'dbRole'. Allowed values are none|master|slave|discovery.")
	}
	go grpcSrvr.Serve(lstnr)
	sig := <-setupSignalHandler()
	log.Printf("[WARN] Caught signal: %v. Shutting down...\n", sig)
}

func validateFlags() {
	if dbListenAddr != "" && strings.IndexRune(dbListenAddr, ':') < 0 {
		log.Panicf("given listen address: %s is invalid, must be in host:port format", dbListenAddr)
	}
	if statsdAddr != "" && strings.IndexRune(statsdAddr, ':') < 0 {
		log.Panicf("given StatsD address: %s is invalid, must be in host:port format", statsdAddr)
	}

	if disklessMode && strings.ToLower(dbEngine) == "rocksdb" {
		log.Panicf("diskless is available only on Badger storage")
	}

	if dbEngineIni != "" {
		if _, err := os.Stat(dbEngineIni); err != nil && os.IsNotExist(err) {
			log.Panicf("given storage configuration file: %s does not exist", dbEngineIni)
		}
	}

	if dbRole == "slave" && disableAutoMasterDisc {
		if replMasterAddr == "" || strings.IndexRune(replMasterAddr, ':') < 0 {
			log.Panicf("given master address: %s for replication is invalid, must be in host:port format", replMasterAddr)
		}
	}
}

func setupAccessLogger() {
	accessLogger = zap.NewNop()
	if dbAccessLog != "" {
		accessLoggerConfig := zap.Config{
			Level:         zap.NewAtomicLevelAt(zap.InfoLevel),
			Development:   false,
			Encoding:      "console",
			DisableCaller: true,

			EncoderConfig: zapcore.EncoderConfig{
				TimeKey:        "ts",
				LevelKey:       "level",
				NameKey:        "logger",
				CallerKey:      "caller",
				MessageKey:     "msg",
				StacktraceKey:  "stacktrace",
				LineEnding:     zapcore.DefaultLineEnding,
				EncodeLevel:    zapcore.LowercaseLevelEncoder,
				EncodeTime:     zapcore.ISO8601TimeEncoder,
				EncodeDuration: zapcore.StringDurationEncoder,
				EncodeCaller:   zapcore.ShortCallerEncoder,
			},

			OutputPaths:      []string{dbAccessLog},
			ErrorOutputPaths: []string{dbAccessLog},
		}
		if lg, err := accessLoggerConfig.Build(); err != nil {
			log.Printf("[WARN] Unable to configure access logger. Error: %v\n", err)
		} else {
			accessLogger = lg
		}
	}
}

func setupDKVLogger() {
	dkvLoggerConfig := zap.Config{
		Development:   false,
		Encoding:      "console",
		DisableCaller: true,

		EncoderConfig: zapcore.EncoderConfig{
			TimeKey:        "ts",
			LevelKey:       "level",
			NameKey:        "logger",
			CallerKey:      "caller",
			MessageKey:     "msg",
			LineEnding:     zapcore.DefaultLineEnding,
			EncodeLevel:    zapcore.LowercaseLevelEncoder,
			EncodeTime:     zapcore.ISO8601TimeEncoder,
			EncodeDuration: zapcore.StringDurationEncoder,
			EncodeCaller:   zapcore.ShortCallerEncoder,
		},
		OutputPaths:      []string{"stderr"},
		ErrorOutputPaths: []string{"stderr"},
	}

	if verboseLogging {
		dkvLoggerConfig.Level = zap.NewAtomicLevelAt(zap.DebugLevel)
		dkvLoggerConfig.EncoderConfig.StacktraceKey = "stacktrace"
	} else {
		dkvLoggerConfig.Level = zap.NewAtomicLevelAt(zap.WarnLevel)
	}

	if lg, err := dkvLoggerConfig.Build(); err != nil {
		log.Printf("[WARN] Unable to configure DKV logger. Error: %v\n", err)
		dkvLogger = zap.NewNop()
	} else {
		dkvLogger = lg
	}
}

func newGrpcServerListener() (*grpc.Server, net.Listener) {
	grpcSrvr := grpc.NewServer(
		grpc.ChainStreamInterceptor(grpc_prometheus.StreamServerInterceptor,grpc_zap.StreamServerInterceptor(accessLogger)),
		grpc.ChainUnaryInterceptor(grpc_prometheus.UnaryServerInterceptor,grpc_zap.UnaryServerInterceptor(accessLogger)),
	)
	reflection.Register(grpcSrvr)
	grpc_prometheus.Register(grpcSrvr)
	return grpcSrvr, newListener()
}

func newListener() (lis net.Listener) {
	var err error
	if lis, err = net.Listen("tcp", dbListenAddr); err != nil {
		log.Panicf("failed to listen: %v", err)
		return
	}
	return
}

func setupSignalHandler() <-chan os.Signal {
	signals := []os.Signal{syscall.SIGINT, syscall.SIGQUIT, syscall.SIGSTOP, syscall.SIGTERM}
	stopChan := make(chan os.Signal, len(signals))
	signal.Notify(stopChan, signals...)
	return stopChan
}

func haveFlagsWithPrefix(prefix string) bool {
	res := false
	flag.Visit(func(f *flag.Flag) {
		if strings.HasPrefix(f.Name, prefix) {
			res = true
		}
	})
	return res
}

func printFlagsWithoutPrefix(prefixes ...string) {
	flag.VisitAll(func(f *flag.Flag) {
		shouldPrint := true
		for _, pf := range prefixes {
			if strings.HasPrefix(f.Name, pf) {
				shouldPrint = false
				break
			}
		}
		if shouldPrint {
			log.Printf("%s (%s): %v\n", f.Name, f.Usage, f.Value)
		}
	})
}

func printFlagsWithPrefix(prefixes ...string) {
	flag.VisitAll(func(f *flag.Flag) {
		for _, pf := range prefixes {
			if strings.HasPrefix(f.Name, pf) {
				log.Printf("%s (%s): %v\n", f.Name, f.Usage, f.Value)
			}
		}
	})
}

func toDKVSrvrRole(role string) dkvSrvrRole {
	return dkvSrvrRole(strings.TrimSpace(strings.ToLower(role)))
}

func (role dkvSrvrRole) printFlags() {
	log.Println("Launching DKV server with following flags:")
	switch role {
	case noRole:
		printFlagsWithPrefix("db")
	case masterRole, discoveryRole:
		if haveFlagsWithPrefix("nexus") {
			printFlagsWithPrefix("db", "nexus")
		} else {
			printFlagsWithPrefix("db")
		}
	case slaveRole:
		printFlagsWithPrefix("db", "repl")
	}
	printFlagsWithoutPrefix("db", "repl", "nexus")
}

func setDKVDefaultsForNexusDirs() {
	nexusLogDirFlag, nexusSnapDirFlag = flag.Lookup("nexus-log-dir"), flag.Lookup("nexus-snap-dir")
	dbPath := flag.Lookup("db-folder").DefValue
	nexusLogDirFlag.DefValue, nexusSnapDirFlag.DefValue = path.Join(dbPath, "logs"), path.Join(dbPath, "snap")
	nexusLogDirFlag.Value.Set("")
	nexusSnapDirFlag.Value.Set("")
}

func setFlagsForNexusDirs() {
	if nexusLogDirFlag.Value.String() == "" {
		nexusLogDirFlag.Value.Set(path.Join(dbFolder, "logs"))
	}
	if nexusSnapDirFlag.Value.String() == "" {
		nexusSnapDirFlag.Value.Set(path.Join(dbFolder, "snap"))
	}
}

func setupStats() {
	if statsdAddr != "" {
		statsCli = stats.NewStatsDClient(statsdAddr, "dkv.")
	} else {
		statsCli = stats.NewNoOpClient()
	}
}

func newKVStore() (storage.KVStore, storage.ChangePropagator, storage.ChangeApplier, storage.Backupable) {
	slg := dkvLogger.Sugar()
	defer slg.Sync()

	if err := os.MkdirAll(dbFolder, 0777); err != nil {
		slg.Fatalf("Unable to create DB folder at %s. Error: %v.", dbFolder, err)
	}

	dataDir := path.Join(dbFolder, "data")
	slg.Infof("Using %s as data directory", dataDir)

	sstDir := path.Join(dbFolder, "sst")
	if err := os.MkdirAll(sstDir, 0777); err != nil {
		slg.Fatalf("Unable to create sst folder at %s. Error: %v.", dbFolder, err)
	}

	switch dbEngine {
	case "rocksdb":
		rocksDb, err := rocksdb.OpenDB(dataDir,
			rocksdb.WithSSTDir(sstDir),
			rocksdb.WithSyncWrites(),
			rocksdb.WithCacheSize(blockCacheSize),
			rocksdb.WithRocksDBConfig(dbEngineIni),
			rocksdb.WithLogger(dkvLogger),
			rocksdb.WithStats(statsCli))
		if err != nil {
			dkvLogger.Panic("RocksDB engine init failed", zap.Error(err))
		}
		return rocksDb, rocksDb, rocksDb, rocksDb
	case "badger":
		var badgerDb badger.DB
		var err error
		bdbOpts := []badger.DBOption{
			badger.WithSSTDir(sstDir),
			badger.WithSyncWrites(),
			badger.WithCacheSize(blockCacheSize),
			badger.WithBadgerConfig(dbEngineIni),
			badger.WithLogger(dkvLogger),
			badger.WithStats(statsCli),
		}
		if disklessMode {
			bdbOpts = append(bdbOpts, badger.WithInMemory())
		} else {
			bdbOpts = append(bdbOpts, badger.WithDBDir(dataDir))
		}
		badgerDb, err = badger.OpenDB(bdbOpts...)
		if err != nil {
			dkvLogger.Panic("Badger engine init failed", zap.Error(err))
		}
		return badgerDb, badgerDb, badgerDb, badgerDb
	default:
		slg.Panicf("Unknown storage engine: %s", dbEngine)
		return nil, nil, nil, nil
	}
}

func mkdirNexusDirs() {
	if err := os.MkdirAll(nexusLogDirFlag.Value.String(), 0777); err != nil {
		log.Panicf("Unable to create Nexus logDir. Error: %v", err)
	}
	if err := os.MkdirAll(nexusSnapDirFlag.Value.String(), 0777); err != nil {
		log.Panicf("Unable to create Nexus snapDir. Error: %v", err)
	}
}

func newDKVReplicator(kvs storage.KVStore) nexus_api.RaftReplicator {
	mkdirNexusDirs()
	replStore := sync.NewDKVReplStore(kvs)
	nexusOpts := nexus.OptionsFromFlags()
	nexusOpts = append(nexusOpts, nexus.StatsDAddr(statsdAddr))
	if nexusRepl, err := nexus_api.NewRaftReplicator(replStore, nexusOpts...); err != nil {
		panic(err)
	} else {
		nexusRepl.Start()
		return nexusRepl
	}
}

<<<<<<< HEAD
func setupHttpServer() {
	router := mux.NewRouter()
	router.Handle("/metrics/prometheus", promhttp.Handler())
	router.HandleFunc("/metrics/json", jsonMetricHandler)
	router.HandleFunc("/metrics/stream",statsStreamHandler)
	prometheus.Unregister(prometheus.NewGoCollector())
	http.Handle("/", router)
	http.ListenAndServe(httpServerAddr, nil)
}

func jsonMetricHandler(w http.ResponseWriter, r *http.Request){
		w.Header().Set("Content-Type", "application/json")
		json.NewEncoder(w).Encode(stats.GetMetrics())
}

func statsStreamHandler(w http.ResponseWriter, r *http.Request) {
	if f, ok := w.(http.Flusher); !ok {
		http.Error(w, "Streaming unsupported!", http.StatusInternalServerError)
		return
	} else {
		// Set the headers related to event streaming.
		w.Header().Set("Content-Type", "text/event-stream")
		w.Header().Set("Cache-Control", "no-cache")
		w.Header().Set("Connection", "keep-alive")

		defer func() {
			ioutil.ReadAll(r.Body)
			r.Body.Close()
		}()

		// Listen to the closing of the http connection via the CloseNotifier
		notify := w.(http.CloseNotifier).CloseNotify()
		for ;; {
			select {
			case <-notify :
				return
			default:
				statJson, _ := json.Marshal(stats.GetMetrics())
				fmt.Fprintf(w, "data: %s\n\n", statJson)
				f.Flush()
				time.Sleep(time.Second)
			}
		}
	}
=======
func registerDiscoveryServer(grpcSrvr *grpc.Server, dkvService master.DKVService) error {
	iniConfig, err := ini.Load(discoveryConf)
	if err != nil {
		return fmt.Errorf("unable to load discovery service configuration from given file: %s, error: %v", discoveryConf, err)
	}
	if discoveryServerSection, err := iniConfig.GetSection(discoveryServerConfig); err == nil {
		discoverySrvConfig, err := discovery.NewDiscoverConfigFromIni(discoveryServerSection)
		if err != nil {
			return err
		}
		discoveryService, err := discovery.NewDiscoveryService(dkvService, dkvLogger, discoverySrvConfig)
		if err != nil {
			return err
		}
		serverpb.RegisterDKVDiscoveryServer(grpcSrvr, discoveryService)
		return nil
	} else {
		return fmt.Errorf("started as discovery server but can't load the section %s in file %s, error: %v",
			discoveryServerConfig, discoveryConf, err)
	}
}

func newDiscoveryClient() (discovery.Client, error) {
	iniConfig, err := ini.Load(discoveryConf)
	if err != nil {
		return nil, fmt.Errorf("unable to load discovery service configuration from given file: %s, error: %v", discoveryConf, err)
	}

	if discoveryClientSection, err := iniConfig.GetSection(discoveryClientConfig); err == nil {
		clientConfig, err := discovery.NewDiscoveryClientConfigFromIni(discoveryClientSection)
		if err != nil {
			return nil, err
		}
		client, err := discovery.NewDiscoveryClient(clientConfig, dkvLogger)
		if err != nil {
			return nil, err
		}
		return client, nil
	} else {
		return nil, fmt.Errorf("can't load discovery client configuration from section %s in file %s, error: %v",
			discoveryClientConfig, discoveryConf, err)
	}

}

func nodeAddress() (*url.URL, error) {
	ip, port, err := net.SplitHostPort(dbListenAddr)
	if err != nil {
		return nil, err
	}

	if ip == "0.0.0.0" {
		//get interface ip.
		addrs, err := net.InterfaceAddrs()
		if err != nil {
			return nil, err
		}
		for _, address := range addrs {
			// check the address type and if it is not a loopback the display it
			if ipnet, ok := address.(*net.IPNet); ok && !ipnet.IP.IsLoopback() {
				if ipnet.IP.To4() != nil {
					ip = ipnet.IP.String()
				}
			}
		}
	}

	ep := url.URL{Host: fmt.Sprintf("%s:%s", ip, port )}
	return &ep, nil
>>>>>>> cedb1823
}<|MERGE_RESOLUTION|>--- conflicted
+++ resolved
@@ -4,16 +4,13 @@
 	"encoding/json"
 	"flag"
 	"fmt"
-<<<<<<< HEAD
+	"github.com/flipkart-incubator/dkv/internal/discovery"
+	"gopkg.in/ini.v1"
 	"github.com/gorilla/mux"
 	"github.com/grpc-ecosystem/go-grpc-prometheus"
 	"github.com/prometheus/client_golang/prometheus"
 	"github.com/prometheus/client_golang/prometheus/promhttp"
 	"io/ioutil"
-=======
-	"github.com/flipkart-incubator/dkv/internal/discovery"
-	"gopkg.in/ini.v1"
->>>>>>> cedb1823
 	"log"
 	"net"
 	"net/http"
@@ -50,12 +47,6 @@
 	disklessMode     bool
 	dbEngine         string
 	dbEngineIni      string
-<<<<<<< HEAD
-	dbFolder         string
-	dbListenAddr     string
-	httpServerAddr   string
-=======
->>>>>>> cedb1823
 	dbRole           string
 	replPollInterval time.Duration
 	blockCacheSize   uint64
@@ -67,6 +58,7 @@
 	dbFolder     string
 	dbListenAddr string
 	statsdAddr   string
+	httpServerAddr   string
 
 	// Service discovery related params
 	discoveryConf string
@@ -135,11 +127,7 @@
 	setupAccessLogger()
 	setFlagsForNexusDirs()
 	setupStats()
-<<<<<<< HEAD
 	go setupHttpServer()
-=======
-	printFlagsWithoutPrefix()
->>>>>>> cedb1823
 
 	if pprofEnable {
 		go func() {
@@ -518,7 +506,77 @@
 	}
 }
 
-<<<<<<< HEAD
+func registerDiscoveryServer(grpcSrvr *grpc.Server, dkvService master.DKVService) error {
+	iniConfig, err := ini.Load(discoveryConf)
+	if err != nil {
+		return fmt.Errorf("unable to load discovery service configuration from given file: %s, error: %v", discoveryConf, err)
+	}
+	if discoveryServerSection, err := iniConfig.GetSection(discoveryServerConfig); err == nil {
+		discoverySrvConfig, err := discovery.NewDiscoverConfigFromIni(discoveryServerSection)
+		if err != nil {
+			return err
+		}
+		discoveryService, err := discovery.NewDiscoveryService(dkvService, dkvLogger, discoverySrvConfig)
+		if err != nil {
+			return err
+		}
+		serverpb.RegisterDKVDiscoveryServer(grpcSrvr, discoveryService)
+		return nil
+	} else {
+		return fmt.Errorf("started as discovery server but can't load the section %s in file %s, error: %v",
+			discoveryServerConfig, discoveryConf, err)
+	}
+}
+
+func newDiscoveryClient() (discovery.Client, error) {
+	iniConfig, err := ini.Load(discoveryConf)
+	if err != nil {
+		return nil, fmt.Errorf("unable to load discovery service configuration from given file: %s, error: %v", discoveryConf, err)
+	}
+
+	if discoveryClientSection, err := iniConfig.GetSection(discoveryClientConfig); err == nil {
+		clientConfig, err := discovery.NewDiscoveryClientConfigFromIni(discoveryClientSection)
+		if err != nil {
+			return nil, err
+		}
+		client, err := discovery.NewDiscoveryClient(clientConfig, dkvLogger)
+		if err != nil {
+			return nil, err
+		}
+		return client, nil
+	} else {
+		return nil, fmt.Errorf("can't load discovery client configuration from section %s in file %s, error: %v",
+			discoveryClientConfig, discoveryConf, err)
+	}
+
+}
+
+func nodeAddress() (*url.URL, error) {
+	ip, port, err := net.SplitHostPort(dbListenAddr)
+	if err != nil {
+		return nil, err
+	}
+
+	if ip == "0.0.0.0" {
+		//get interface ip.
+		addrs, err := net.InterfaceAddrs()
+		if err != nil {
+			return nil, err
+		}
+		for _, address := range addrs {
+			// check the address type and if it is not a loopback the display it
+			if ipnet, ok := address.(*net.IPNet); ok && !ipnet.IP.IsLoopback() {
+				if ipnet.IP.To4() != nil {
+					ip = ipnet.IP.String()
+				}
+			}
+		}
+	}
+
+	ep := url.URL{Host: fmt.Sprintf("%s:%s", ip, port )}
+	return &ep, nil
+}
+
 func setupHttpServer() {
 	router := mux.NewRouter()
 	router.Handle("/metrics/prometheus", promhttp.Handler())
@@ -530,8 +588,8 @@
 }
 
 func jsonMetricHandler(w http.ResponseWriter, r *http.Request){
-		w.Header().Set("Content-Type", "application/json")
-		json.NewEncoder(w).Encode(stats.GetMetrics())
+	w.Header().Set("Content-Type", "application/json")
+	json.NewEncoder(w).Encode(stats.GetMetrics())
 }
 
 func statsStreamHandler(w http.ResponseWriter, r *http.Request) {
@@ -563,75 +621,4 @@
 			}
 		}
 	}
-=======
-func registerDiscoveryServer(grpcSrvr *grpc.Server, dkvService master.DKVService) error {
-	iniConfig, err := ini.Load(discoveryConf)
-	if err != nil {
-		return fmt.Errorf("unable to load discovery service configuration from given file: %s, error: %v", discoveryConf, err)
-	}
-	if discoveryServerSection, err := iniConfig.GetSection(discoveryServerConfig); err == nil {
-		discoverySrvConfig, err := discovery.NewDiscoverConfigFromIni(discoveryServerSection)
-		if err != nil {
-			return err
-		}
-		discoveryService, err := discovery.NewDiscoveryService(dkvService, dkvLogger, discoverySrvConfig)
-		if err != nil {
-			return err
-		}
-		serverpb.RegisterDKVDiscoveryServer(grpcSrvr, discoveryService)
-		return nil
-	} else {
-		return fmt.Errorf("started as discovery server but can't load the section %s in file %s, error: %v",
-			discoveryServerConfig, discoveryConf, err)
-	}
-}
-
-func newDiscoveryClient() (discovery.Client, error) {
-	iniConfig, err := ini.Load(discoveryConf)
-	if err != nil {
-		return nil, fmt.Errorf("unable to load discovery service configuration from given file: %s, error: %v", discoveryConf, err)
-	}
-
-	if discoveryClientSection, err := iniConfig.GetSection(discoveryClientConfig); err == nil {
-		clientConfig, err := discovery.NewDiscoveryClientConfigFromIni(discoveryClientSection)
-		if err != nil {
-			return nil, err
-		}
-		client, err := discovery.NewDiscoveryClient(clientConfig, dkvLogger)
-		if err != nil {
-			return nil, err
-		}
-		return client, nil
-	} else {
-		return nil, fmt.Errorf("can't load discovery client configuration from section %s in file %s, error: %v",
-			discoveryClientConfig, discoveryConf, err)
-	}
-
-}
-
-func nodeAddress() (*url.URL, error) {
-	ip, port, err := net.SplitHostPort(dbListenAddr)
-	if err != nil {
-		return nil, err
-	}
-
-	if ip == "0.0.0.0" {
-		//get interface ip.
-		addrs, err := net.InterfaceAddrs()
-		if err != nil {
-			return nil, err
-		}
-		for _, address := range addrs {
-			// check the address type and if it is not a loopback the display it
-			if ipnet, ok := address.(*net.IPNet); ok && !ipnet.IP.IsLoopback() {
-				if ipnet.IP.To4() != nil {
-					ip = ipnet.IP.String()
-				}
-			}
-		}
-	}
-
-	ep := url.URL{Host: fmt.Sprintf("%s:%s", ip, port )}
-	return &ep, nil
->>>>>>> cedb1823
 }