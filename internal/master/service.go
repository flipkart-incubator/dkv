package master

import (
	"bytes"
	"context"
	"encoding/gob"
	"errors"
	"fmt"
	"github.com/prometheus/client_golang/prometheus"
	"io"
	"strconv"
	"strings"
	"sync"
	"time"
<<<<<<< HEAD
=======

	"github.com/flipkart-incubator/dkv/pkg/health"

	"github.com/flipkart-incubator/nexus/models"
>>>>>>> 02fac3f2

	"google.golang.org/protobuf/types/known/emptypb"

	"github.com/flipkart-incubator/dkv/internal/opts"
	"github.com/flipkart-incubator/dkv/internal/storage"
	"github.com/flipkart-incubator/dkv/internal/sync/raftpb"
	"github.com/flipkart-incubator/dkv/pkg/serverpb"
	nexus_api "github.com/flipkart-incubator/nexus/pkg/api"
	"github.com/gogo/protobuf/proto"
	"github.com/golang/protobuf/ptypes/empty"
	"go.uber.org/zap"
)

// A DKVService represents a service for serving key value data
// along with exposing all mutations as a replication stream.
type DKVService interface {
	io.Closer
	serverpb.DKVServer
	serverpb.DKVDiscoveryNodeServer
	serverpb.DKVReplicationServer
	serverpb.DKVBackupRestoreServer
	health.HealthServer
}

type dkvServiceStat struct {
	Latency       *prometheus.SummaryVec
	ResponseError *prometheus.CounterVec
}

func NewNoopStat() *dkvServiceStat {
	RequestLatency := prometheus.NewSummaryVec(prometheus.SummaryOpts{
		Namespace:  "dkv",
		Name:       "latency",
		Help:       "Latency statistics for dkv service",
		Objectives: map[float64]float64{0.5: 0.05, 0.9: 0.01, 0.99: 0.001},
		MaxAge:     10 * time.Second,
	}, []string{"Ops"})
	ResponseError := prometheus.NewCounterVec(prometheus.CounterOpts{
		Namespace: "dkv",
		Name:      "error",
		Help:      "Error count for storage operations",
	}, []string{"Ops"})
	return &dkvServiceStat{RequestLatency, ResponseError}
}

func NewDKVServiceStat() *dkvServiceStat {
	RequestLatency := prometheus.NewSummaryVec(prometheus.SummaryOpts{
		Namespace:  "dkv",
		Name:       "latency",
		Help:       "Latency statistics for dkv service",
		Objectives: map[float64]float64{0.5: 0.05, 0.9: 0.01, 0.99: 0.001},
		MaxAge:     10 * time.Second,
	}, []string{"Ops"})
	ResponseError := prometheus.NewCounterVec(prometheus.CounterOpts{
		Namespace: "dkv",
		Name:      "error",
		Help:      "Error count for storage operations",
	}, []string{"Ops"})
	prometheus.MustRegister(RequestLatency, ResponseError)
	return &dkvServiceStat{RequestLatency, ResponseError}
}

type standaloneService struct {
	store      storage.KVStore
	cp         storage.ChangePropagator
	br         storage.Backupable
	rwl        *sync.RWMutex
<<<<<<< HEAD
	lg         *zap.Logger
	statsCli   stats.Client
	stat       *dkvServiceStat
=======
>>>>>>> 02fac3f2
	regionInfo *serverpb.RegionInfo
	isClosed   bool
	shutdown   chan struct{}
	opts       *opts.ServerOpts
}

func (ss *standaloneService) GetStatus(ctx context.Context, request *emptypb.Empty) (*serverpb.RegionInfo, error) {
	return ss.regionInfo, nil
}

func (ss *standaloneService) Check(ctx context.Context, healthCheckReq *health.HealthCheckRequest) (*health.HealthCheckResponse, error) {
	if !ss.isClosed && ss.regionInfo != nil && ss.regionInfo.Status == serverpb.RegionStatus_LEADER {
		return &health.HealthCheckResponse{Status: health.HealthCheckResponse_SERVING}, nil
	}
	return &health.HealthCheckResponse{Status: health.HealthCheckResponse_NOT_SERVING}, nil
}

func (ss *standaloneService) Watch(req *health.HealthCheckRequest, watcher health.Health_WatchServer) error {
	// if the call is made after service shutdown, it should always return not serving health check
	// response
	if ss.isClosed {
		return watcher.Send(&health.HealthCheckResponse{Status: health.HealthCheckResponse_NOT_SERVING})
	}
	ticker := time.NewTicker(time.Duration(ss.opts.HealthCheckTickerInterval) * time.Second)
	defer ticker.Stop()
	for {
		select {
		case <-ticker.C:
			res, _ := ss.Check(context.Background(), req)
			if err := watcher.Send(res); err != nil {
				return err
			}
		case <-ss.shutdown:
			return watcher.Send(&health.HealthCheckResponse{Status: health.HealthCheckResponse_NOT_SERVING})
		}
	}
}

// NewStandaloneService creates a standalone variant of the DKVService
// that works only with the local storage.
<<<<<<< HEAD
func NewStandaloneService(store storage.KVStore, cp storage.ChangePropagator, br storage.Backupable, lgr *zap.Logger, statsCli stats.Client, regionInfo *serverpb.RegionInfo, stat *dkvServiceStat) DKVService {
	rwl := &sync.RWMutex{}
	regionInfo.Status = serverpb.RegionStatus_LEADER
	return &standaloneService{store, cp, br, rwl, lgr, statsCli, stat, regionInfo}
=======
func NewStandaloneService(store storage.KVStore, cp storage.ChangePropagator, br storage.Backupable, regionInfo *serverpb.RegionInfo, opts *opts.ServerOpts) DKVService {
	rwl := &sync.RWMutex{}
	regionInfo.Status = serverpb.RegionStatus_LEADER
	return &standaloneService{store, cp, br, rwl, regionInfo, false, make(chan struct{}, 1), opts}
>>>>>>> 02fac3f2
}

func (ss *standaloneService) Put(ctx context.Context, putReq *serverpb.PutRequest) (*serverpb.PutResponse, error) {
	defer stats.MeasureLatency(ss.stat.Latency.WithLabelValues(stats.Put), time.Now())
	ss.rwl.RLock()
	defer ss.rwl.RUnlock()
	if err := ss.store.Put(&serverpb.KVPair{Key: putReq.Key, Value: putReq.Value, ExpireTS: putReq.ExpireTS}); err != nil {
		ss.opts.Logger.Error("Unable to PUT", zap.Error(err))
		return &serverpb.PutResponse{Status: newErrorStatus(err)}, err
	}
	return &serverpb.PutResponse{Status: newEmptyStatus()}, nil
}

func (ss *standaloneService) MultiPut(ctx context.Context, putReq *serverpb.MultiPutRequest) (*serverpb.PutResponse, error) {
	ss.rwl.RLock()
	defer ss.rwl.RUnlock()
	puts := make([]*serverpb.KVPair, len(putReq.PutRequest))
	for i, request := range putReq.PutRequest {
		puts[i] = &serverpb.KVPair{Key: request.Key, Value: request.Value, ExpireTS: request.ExpireTS}
	}

	if err := ss.store.Put(puts...); err != nil {
		ss.opts.Logger.Error("Unable to PUT", zap.Error(err))
		return &serverpb.PutResponse{Status: newErrorStatus(err)}, err
	}
	return &serverpb.PutResponse{Status: newEmptyStatus()}, nil
}

func (ss *standaloneService) Delete(ctx context.Context, delReq *serverpb.DeleteRequest) (*serverpb.DeleteResponse, error) {
	defer stats.MeasureLatency(ss.stat.Latency.WithLabelValues(stats.Delete), time.Now())
	ss.rwl.RLock()
	defer ss.rwl.RUnlock()

	if err := ss.store.Delete(delReq.Key); err != nil {
		ss.opts.Logger.Error("Unable to DELETE", zap.Error(err))
		return &serverpb.DeleteResponse{Status: newErrorStatus(err)}, err
	}
	return &serverpb.DeleteResponse{Status: newEmptyStatus()}, nil
}

func (ss *standaloneService) Get(ctx context.Context, getReq *serverpb.GetRequest) (*serverpb.GetResponse, error) {
	defer stats.MeasureLatency(ss.stat.Latency.WithLabelValues(stats.Get+getReadConsistencySuffix(getReq.ReadConsistency)), time.Now())
	ss.rwl.RLock()
	defer ss.rwl.RUnlock()
	readResults, err := ss.store.Get(getReq.Key)
	res := &serverpb.GetResponse{Status: newEmptyStatus()}
	if err != nil {
		ss.opts.Logger.Error("Unable to GET", zap.Error(err))
		res.Status = newErrorStatus(err)
	} else {
		// Needed to take care of the (valid) case when the
		// given key is not found with DKV
		if len(readResults) == 1 {
			res.Value = readResults[0].Value
		}
	}
	return res, err
}

func (ss *standaloneService) MultiGet(ctx context.Context, multiGetReq *serverpb.MultiGetRequest) (*serverpb.MultiGetResponse, error) {
	defer stats.MeasureLatency(ss.stat.Latency.WithLabelValues(stats.MultiGet+getReadConsistencySuffix(multiGetReq.ReadConsistency)), time.Now())
	ss.rwl.RLock()
	defer ss.rwl.RUnlock()

	readResults, err := ss.store.Get(multiGetReq.Keys...)
	res := &serverpb.MultiGetResponse{Status: newEmptyStatus()}
	if err != nil {
		ss.opts.Logger.Error("Unable to MultiGET", zap.Error(err))
		res.Status = newErrorStatus(err)
	} else {
		res.KeyValues = readResults
	}
	return res, err
}

func (ss *standaloneService) CompareAndSet(ctx context.Context, casReq *serverpb.CompareAndSetRequest) (*serverpb.CompareAndSetResponse, error) {
	defer stats.MeasureLatency(ss.stat.Latency.WithLabelValues(stats.CompareAndSet), time.Now())
	ss.rwl.RLock()
	defer ss.rwl.RUnlock()

	res := &serverpb.CompareAndSetResponse{Status: newEmptyStatus()}
	casRes, err := ss.store.CompareAndSet(casReq.Key, casReq.OldValue, casReq.NewValue)
	if err != nil {
		ss.opts.Logger.Error("Unable to perform CAS", zap.Error(err))
		res.Status = newErrorStatus(err)
	}
	res.Updated = casRes
	return res, err
}

func (ss *standaloneService) GetChanges(ctx context.Context, getChngsReq *serverpb.GetChangesRequest) (*serverpb.GetChangesResponse, error) {
	ss.rwl.RLock()
	defer ss.rwl.RUnlock()

	latestChngNum, _ := ss.cp.GetLatestCommittedChangeNumber()
	res := &serverpb.GetChangesResponse{Status: newEmptyStatus(), MasterChangeNumber: latestChngNum}
	if getChngsReq.FromChangeNumber > latestChngNum {
		if getChngsReq.FromChangeNumber > (latestChngNum + 1) {
			ss.opts.Logger.Warn("GetChanges: From change number more than the latest change number",
				zap.Uint64("FromChangeNumber", getChngsReq.FromChangeNumber), zap.Uint64("LatestChangeNumber", latestChngNum))
		}
		return res, nil
	}

	chngs, err := ss.cp.LoadChanges(getChngsReq.FromChangeNumber, int(getChngsReq.MaxNumberOfChanges))
	if err != nil {
		ss.opts.Logger.Error("Unable to load changes", zap.Error(err))
		res.Status = newErrorStatus(err)
	} else {
		res.NumberOfChanges = uint32(len(chngs))
		res.Changes = chngs
	}
	return res, err
}

const (
	dkvMetaReplicaPrefix   = "_dkv_meta::Replica_"
	zoneReplicaValueFormat = "%s@%s:%d"
	replicaValueFormat     = "%s:%d"
)

func asReplicaValue(replica *serverpb.Replica) string {
	replicaValue := fmt.Sprintf(replicaValueFormat, replica.Hostname, replica.Port)
	if zone := strings.TrimSpace(replica.Zone); len(zone) > 0 {
		replicaValue = fmt.Sprintf(zoneReplicaValueFormat, zone, replica.Hostname, replica.Port)
	}
	return replicaValue
}

func (ss *standaloneService) AddReplica(ctx context.Context, replica *serverpb.Replica) (*serverpb.Status, error) {
	ss.rwl.RLock()
	defer ss.rwl.RUnlock()

	replicaValue := asReplicaValue(replica)
	replicaKey := fmt.Sprintf("%s%s", dkvMetaReplicaPrefix, replicaValue)
	if err := ss.store.Put(&serverpb.KVPair{Key: []byte(replicaKey), Value: []byte(replicaValue)}); err != nil {
		ss.opts.Logger.Error("Unable to add replica", zap.Error(err), zap.String("replica", replicaValue))
		return newErrorStatus(err), err
	}
	ss.opts.Logger.Info("Successfully added replica", zap.String("replica", replicaValue))
	return newEmptyStatus(), nil
}

func (ss *standaloneService) RemoveReplica(ctx context.Context, replica *serverpb.Replica) (*serverpb.Status, error) {
	ss.rwl.RLock()
	defer ss.rwl.RUnlock()

	replicaValue := asReplicaValue(replica)
	replicaKey := fmt.Sprintf("%s%s", dkvMetaReplicaPrefix, replicaValue)
	if err := ss.store.Delete([]byte(replicaKey)); err != nil {
		ss.opts.Logger.Error("Unable to remove replica", zap.Error(err), zap.String("replica", replicaValue))
		return newErrorStatus(err), err
	}
	ss.opts.Logger.Info("Successfully removed replica", zap.String("replica", replicaValue))
	return newEmptyStatus(), nil
}

func (ss *standaloneService) GetReplicas(ctx context.Context, req *serverpb.GetReplicasRequest) (*serverpb.GetReplicasResponse, error) {
	ss.rwl.RLock()
	defer ss.rwl.RUnlock()

	replicaPrefix, zone := dkvMetaReplicaPrefix, ""
	if zone = strings.TrimSpace(req.Zone); len(zone) > 0 {
		replicaPrefix = fmt.Sprintf("%s%s@", dkvMetaReplicaPrefix, zone)
	}
	iterOpts, _ := storage.NewIteratorOptions(storage.IterationPrefixKey([]byte(replicaPrefix)))
	iter := ss.store.Iterate(iterOpts)
	defer iter.Close()

	var replicas []*serverpb.Replica
	for iter.HasNext() {
		entry := iter.Next()
		replicaKey, replicaVal := string(entry.Key), string(entry.Value)
		replicaAddr := strings.TrimPrefix(replicaKey, dkvMetaReplicaPrefix)

		// checking for valid replicas and not the removed ones whose values are empty
		if replicaAddr == replicaVal {
			comps := strings.Split(replicaVal, ":")
			port, _ := strconv.ParseUint(comps[1], 10, 32)
			replZone, replHost := "", comps[0]
			if comps = strings.Split(replHost, "@"); len(comps) == 2 {
				replZone, replHost = comps[0], comps[1]
			}
			// Check needed to ensure when zone is not given, only those
			// replicas NOT belonging to any zones are picked up. Note
			// that prefix matching from storage returns both kinds of
			// replicas and hence the need for this if condition.
			if replZone == zone {
				replicas = append(replicas, &serverpb.Replica{
					Hostname: replHost,
					Port:     uint32(port),
					Zone:     replZone,
				})
			}
		}
	}

	return &serverpb.GetReplicasResponse{Replicas: replicas}, nil
}

func (ss *standaloneService) Backup(ctx context.Context, backupReq *serverpb.BackupRequest) (*serverpb.Status, error) {
	ss.rwl.RLock()
	defer ss.rwl.RUnlock()

	bckpPath := backupReq.BackupPath
	if err := ss.br.BackupTo(bckpPath); err != nil {
		ss.opts.Logger.Error("Unable to perform backup", zap.Error(err))
		return newErrorStatus(err), err
	}
	return newEmptyStatus(), nil
}

func (ss *standaloneService) Restore(ctx context.Context, restoreReq *serverpb.RestoreRequest) (*serverpb.Status, error) {
	ss.opts.Logger.Info("Waiting for all other requests to complete")
	ss.rwl.Lock()
	defer ss.rwl.Unlock()

	ss.opts.Logger.Info("Closing the current DB connection")
	ss.store.Close()

	rstrPath := restoreReq.RestorePath
	ss.opts.Logger.Info("Beginning the restoration.", zap.String("RestorePath", rstrPath))
	st, ba, cp, _, err := ss.br.RestoreFrom(rstrPath)
	if err != nil {
		ss.opts.Logger.Error("Unable to perform restore, DKV must be restarted.", zap.Error(err))
		return newErrorStatus(err), err
	}
	ss.store, ss.br, ss.cp = st, ba, cp
	ss.opts.Logger.Info("Restoration completed")
	return newEmptyStatus(), nil
}

func (ss *standaloneService) Iterate(iterReq *serverpb.IterateRequest, dkvIterSrvr serverpb.DKV_IterateServer) error {
	defer stats.MeasureLatency(ss.stat.Latency.WithLabelValues(stats.Iterate), time.Now())
	ss.rwl.RLock()
	defer ss.rwl.RUnlock()

	iteration := storage.NewIteration(ss.store, iterReq)
	err := iteration.ForEach(func(e *serverpb.KVPair) error {
		itRes := &serverpb.IterateResponse{Status: newEmptyStatus(), Key: e.Key, Value: e.Value}
		return dkvIterSrvr.Send(itRes)
	})
	if err != nil {
		ss.opts.Logger.Error("Unable to iterate", zap.Error(err))
		itRes := &serverpb.IterateResponse{Status: newErrorStatus(err)}
		return dkvIterSrvr.Send(itRes)
	}
	return nil
}

func (ss *standaloneService) Close() error {
	defer ss.opts.Logger.Sync()
	ss.opts.Logger.Info("Closing DKV service")
	ss.shutdown <- struct{}{}
	ss.isClosed = true
	ss.store.Close()
	return nil
}

// A DKVClusterService represents a service for serving key value data
// along with exposing all mutations as a replication stream. Moreover
// it also provides means to add and remove DKV nodes onto the current
// cluster.
type DKVClusterService interface {
	DKVService
	serverpb.DKVClusterServer
}

type distributedService struct {
	DKVService
	raftRepl nexus_api.RaftReplicator
<<<<<<< HEAD
	lg       *zap.Logger
	statsCli stats.Client
	stat     *dkvServiceStat
=======
>>>>>>> 02fac3f2
	isClosed bool
	// shutdown should be a buffer channel to avoid blocking close in case the health check client
	// is not running
	shutdown chan struct{}
	opts     *opts.ServerOpts
}

// NewDistributedService creates a distributed variant of the DKV service
// that attempts to replicate data across multiple replicas over Nexus.
func NewDistributedService(kvs storage.KVStore, cp storage.ChangePropagator, br storage.Backupable,
<<<<<<< HEAD
	raftRepl nexus_api.RaftReplicator, lgr *zap.Logger, statsCli stats.Client, regionInfo *serverpb.RegionInfo, stat *dkvServiceStat) DKVClusterService {
	return &distributedService{NewStandaloneService(kvs, cp, br, lgr, statsCli, regionInfo, stat), raftRepl, lgr, statsCli, stat, false}
=======
	raftRepl nexus_api.RaftReplicator, regionInfo *serverpb.RegionInfo, opts *opts.ServerOpts) DKVClusterService {
	return &distributedService{
		DKVService: NewStandaloneService(kvs, cp, br, regionInfo, opts),
		raftRepl:   raftRepl,
		shutdown:   make(chan struct{}, 1),
		opts:       opts,
	}
>>>>>>> 02fac3f2
}

func (ds *distributedService) Put(ctx context.Context, putReq *serverpb.PutRequest) (*serverpb.PutResponse, error) {
	defer stats.MeasureLatency(ds.stat.Latency.WithLabelValues(stats.Put), time.Now())
	reqBts, err := proto.Marshal(&raftpb.InternalRaftRequest{Put: putReq})
	res := &serverpb.PutResponse{Status: newEmptyStatus()}
	if err != nil {
		ds.opts.Logger.Error("Unable to PUT over Nexus", zap.Error(err))
		res.Status = newErrorStatus(err)
	} else {
		if _, err = ds.raftRepl.Save(ctx, reqBts); err != nil {
			ds.opts.Logger.Error("Unable to save in replicated storage", zap.Error(err))
			res.Status = newErrorStatus(err)
		}
	}
	return res, err
}

func (ds *distributedService) MultiPut(ctx context.Context, multiPutReq *serverpb.MultiPutRequest) (*serverpb.PutResponse, error) {
	reqBts, err := proto.Marshal(&raftpb.InternalRaftRequest{MultiPut: multiPutReq})
	res := &serverpb.PutResponse{Status: newEmptyStatus()}
	if err != nil {
		ds.opts.Logger.Error("Unable to PUT over Nexus", zap.Error(err))
		res.Status = newErrorStatus(err)
	} else {
		if _, err = ds.raftRepl.Save(ctx, reqBts); err != nil {
			ds.opts.Logger.Error("Unable to save in replicated storage", zap.Error(err))
			res.Status = newErrorStatus(err)
		}
	}
	return res, err
}

func (ds *distributedService) CompareAndSet(ctx context.Context, casReq *serverpb.CompareAndSetRequest) (*serverpb.CompareAndSetResponse, error) {
	defer stats.MeasureLatency(ds.stat.Latency.WithLabelValues(stats.CompareAndSet), time.Now())
	reqBts, _ := proto.Marshal(&raftpb.InternalRaftRequest{Cas: casReq})
	res := &serverpb.CompareAndSetResponse{Status: newEmptyStatus()}
	casRes, err := ds.raftRepl.Save(ctx, reqBts)
	if err != nil {
		ds.opts.Logger.Error("Unable to CAS in replicated storage", zap.Error(err))
		res.Status = newErrorStatus(err)
		return res, err
	}
	// '0' indicates CAS update was successful
	res.Updated = casRes[0] == 0
	return res, err
}

func (ds *distributedService) Delete(ctx context.Context, delReq *serverpb.DeleteRequest) (*serverpb.DeleteResponse, error) {
	defer stats.MeasureLatency(ds.stat.Latency.WithLabelValues(stats.Delete), time.Now())
	reqBts, err := proto.Marshal(&raftpb.InternalRaftRequest{Delete: delReq})
	res := &serverpb.DeleteResponse{Status: newEmptyStatus()}
	if err != nil {
		ds.opts.Logger.Error("Unable to DEL over Nexus", zap.Error(err))
		res.Status = newErrorStatus(err)
	} else {
		if _, err = ds.raftRepl.Save(ctx, reqBts); err != nil {
			ds.opts.Logger.Error("Unable to delete in replicated storage", zap.Error(err))
			res.Status = newErrorStatus(err)
		}
	}
	return res, err
}

func (ds *distributedService) Get(ctx context.Context, getReq *serverpb.GetRequest) (*serverpb.GetResponse, error) {
	defer stats.MeasureLatency(ds.stat.Latency.WithLabelValues(stats.Get+getReadConsistencySuffix(getReq.GetReadConsistency())), time.Now())
	switch getReq.ReadConsistency {
	case serverpb.ReadConsistency_SEQUENTIAL:
		return ds.DKVService.Get(ctx, getReq)
	case serverpb.ReadConsistency_LINEARIZABLE:
		reqBts, _ := proto.Marshal(&raftpb.InternalRaftRequest{Get: getReq})
		res := &serverpb.GetResponse{Status: newEmptyStatus()}
		var loadError error
		if val, err := ds.raftRepl.Load(ctx, reqBts); err != nil {
			ds.opts.Logger.Error("Unable to load from replicated storage", zap.Error(err))
			res.Status = newErrorStatus(err)
			loadError = err
		} else {
			if kvs, err := gobDecodeAsKVPairs(val); err != nil {
				loadError = err
			} else {
				if kvs != nil && len(kvs) == 1 {
					res.Value = kvs[0].Value
				}
			}
		}
		return res, loadError
	default:
		return nil, fmt.Errorf("Unknown read consistency level: %d", getReq.ReadConsistency)
	}
}

func (ds *distributedService) MultiGet(ctx context.Context, multiGetReq *serverpb.MultiGetRequest) (*serverpb.MultiGetResponse, error) {
	defer stats.MeasureLatency(ds.stat.Latency.WithLabelValues(stats.MultiGet+getReadConsistencySuffix(multiGetReq.GetReadConsistency())), time.Now())
	switch multiGetReq.ReadConsistency {
	case serverpb.ReadConsistency_SEQUENTIAL:
		return ds.DKVService.MultiGet(ctx, multiGetReq)
	case serverpb.ReadConsistency_LINEARIZABLE:
		reqBts, _ := proto.Marshal(&raftpb.InternalRaftRequest{MultiGet: multiGetReq})
		res := &serverpb.MultiGetResponse{Status: newEmptyStatus()}
		var readError error
		if val, err := ds.raftRepl.Load(ctx, reqBts); err != nil {
			ds.opts.Logger.Error("Unable to load (MultiGet) from replicated storage", zap.Error(err))
			res.Status = newErrorStatus(err)
			readError = err
		} else {
			res.KeyValues, readError = gobDecodeAsKVPairs(val)
		}
		return res, readError
	default:
		return nil, fmt.Errorf("Unknown read consistency level: %d", multiGetReq.ReadConsistency)
	}
}

func gobDecodeAsKVPairs(val []byte) ([]*serverpb.KVPair, error) {
	buf := bytes.NewBuffer(val)
	res := new([]*serverpb.KVPair)
	if err := gob.NewDecoder(buf).Decode(res); err != nil {
		return nil, err
	}
	return *res, nil
}

func (ds *distributedService) Iterate(iterReq *serverpb.IterateRequest, dkvIterSrvr serverpb.DKV_IterateServer) error {
	defer stats.MeasureLatency(ds.stat.Latency.WithLabelValues(stats.Iterate), time.Now())
	return ds.DKVService.Iterate(iterReq, dkvIterSrvr)
}

func (ds *distributedService) Restore(ctx context.Context, restoreReq *serverpb.RestoreRequest) (*serverpb.Status, error) {
	err := errors.New("Current DKV instance does not support restores")
	return newErrorStatus(err), err
}

func (ds *distributedService) AddNode(ctx context.Context, req *serverpb.AddNodeRequest) (*serverpb.Status, error) {
	// TODO: We can include any relevant checks on the joining node - like reachability, storage engine compatibility, etc.
	if err := ds.raftRepl.AddMember(ctx, req.NodeUrl); err != nil {
		ds.opts.Logger.Error("Unable to add node", zap.Error(err))
		return newErrorStatus(err), err
	}
	return newEmptyStatus(), nil
}

func (ds *distributedService) RemoveNode(ctx context.Context, req *serverpb.RemoveNodeRequest) (*serverpb.Status, error) {
	if err := ds.raftRepl.RemoveMember(ctx, req.NodeUrl); err != nil {
		ds.opts.Logger.Error("Unable to remove node", zap.Error(err))
		return newErrorStatus(err), err
	}
	return newEmptyStatus(), nil
}

func (ds *distributedService) ListNodes(ctx context.Context, _ *empty.Empty) (*serverpb.ListNodesResponse, error) {
	leader, members := ds.raftRepl.ListMembers()
	return &serverpb.ListNodesResponse{Status: newEmptyStatus(), Leader: leader, Nodes: members}, nil
}

func (ds *distributedService) Close() error {
	ds.opts.Logger.Info("Closing the master service")
	// Do not invoke DKVService::Close here since `raftRepl` already
	// closes the underlying storage connection.
	// TODO - fix the above as ideally it should call DKVService::Close if there are more aspects to DKVService to close other than storage
	ds.raftRepl.Stop()
	ds.shutdown <- struct{}{}
	ds.isClosed = true
	return nil
}

func (ds *distributedService) GetStatus(context context.Context, request *emptypb.Empty) (*serverpb.RegionInfo, error) {
	regionInfo := ds.DKVService.(*standaloneService).regionInfo

	if ds.isClosed {
		regionInfo.Status = serverpb.RegionStatus_INACTIVE
	} else {
		// Currently there is no way for this instance of DKVServer to know if its the local dc follower, or is a follower with a lot of lag
		// Even the member list api ListMembers() is just an in memory lookup rather than actually looking at the current raft member state
		// If the current node is itself disconnected, it will provide stale / incorrect member list
		// For now, we will return status based on listMembers() and identify based on stale data
		// As of now, there is no hard requirement to identify true leader via service discovery thus using listmembers() is fine
		// TODO - Provide correct status wrt master / local dc follower / follower with lot of lag
		leaderId, _ := ds.raftRepl.ListMembers()
		selfId := ds.raftRepl.Id()

		if leaderId == selfId {
			regionInfo.Status = serverpb.RegionStatus_LEADER
		} else {
			// Leader is unknown. Could be when raft quorum is incomplete or leader election is in progress
			// TODO - Provide correct status wrt local dc follower / follower with lot of lag
			regionInfo.Status = serverpb.RegionStatus_PRIMARY_FOLLOWER
		}
	}
	ds.opts.Logger.Debug("Current Info", zap.String("Status", regionInfo.Status.String()))
	return regionInfo, nil
}

func (ds *distributedService) Check(ctx context.Context, healthCheckReq *health.HealthCheckRequest) (*health.HealthCheckResponse, error) {
	regionInfo := ds.DKVService.(*standaloneService).regionInfo
	if ds.isClosed {
		return &health.HealthCheckResponse{Status: health.HealthCheckResponse_NOT_SERVING}, nil
	} else {
		leaderId, members := ds.raftRepl.ListMembers()
		selfId := ds.raftRepl.Id()
		isFollower := members[selfId] != nil && (members[selfId].Status == models.NodeInfo_FOLLOWER)
		if leaderId == selfId || isFollower {
			return &health.HealthCheckResponse{Status: health.HealthCheckResponse_SERVING}, nil
		} else if !isFollower {
			return &health.HealthCheckResponse{Status: health.HealthCheckResponse_NOT_SERVING}, nil
		}
	}
	ds.opts.Logger.Debug("Current Info", zap.String("Status", regionInfo.Status.String()))
	return &health.HealthCheckResponse{Status: health.HealthCheckResponse_NOT_SERVING}, nil
}

func (ds *distributedService) Watch(req *health.HealthCheckRequest, watcher health.Health_WatchServer) error {
	if ds.isClosed {
		return watcher.Send(&health.HealthCheckResponse{Status: health.HealthCheckResponse_NOT_SERVING})
	}
	ticker := time.NewTicker(time.Duration(ds.opts.HealthCheckTickerInterval) * time.Second)
	defer ticker.Stop()
	for {
		select {
		case <-ticker.C:
			res, err := ds.Check(context.Background(), req)
			if err != nil {
				return err
			}
			if err := watcher.Send(res); err != nil {
				return err
			}
		case <-ds.shutdown:
			return watcher.Send(&health.HealthCheckResponse{Status: health.HealthCheckResponse_NOT_SERVING})
		}
	}
}

func newErrorStatus(err error) *serverpb.Status {
	return &serverpb.Status{Code: -1, Message: err.Error()}
}

func newEmptyStatus() *serverpb.Status {
	return &serverpb.Status{Code: 0, Message: ""}
}

func getReadConsistencySuffix(rc serverpb.ReadConsistency) string {
	switch rc {
	case serverpb.ReadConsistency_SEQUENTIAL:
		return "Seq"
	case serverpb.ReadConsistency_LINEARIZABLE:
		return "Lin"
	}
	return ""
}<|MERGE_RESOLUTION|>--- conflicted
+++ resolved
@@ -6,19 +6,17 @@
 	"encoding/gob"
 	"errors"
 	"fmt"
+	"github.com/flipkart-incubator/dkv/internal/stats"
 	"github.com/prometheus/client_golang/prometheus"
 	"io"
 	"strconv"
 	"strings"
 	"sync"
 	"time"
-<<<<<<< HEAD
-=======
 
 	"github.com/flipkart-incubator/dkv/pkg/health"
 
 	"github.com/flipkart-incubator/nexus/models"
->>>>>>> 02fac3f2
 
 	"google.golang.org/protobuf/types/known/emptypb"
 
@@ -86,16 +84,11 @@
 	cp         storage.ChangePropagator
 	br         storage.Backupable
 	rwl        *sync.RWMutex
-<<<<<<< HEAD
-	lg         *zap.Logger
-	statsCli   stats.Client
-	stat       *dkvServiceStat
-=======
->>>>>>> 02fac3f2
 	regionInfo *serverpb.RegionInfo
 	isClosed   bool
 	shutdown   chan struct{}
 	opts       *opts.ServerOpts
+	stat       *dkvServiceStat
 }
 
 func (ss *standaloneService) GetStatus(ctx context.Context, request *emptypb.Empty) (*serverpb.RegionInfo, error) {
@@ -132,17 +125,10 @@
 
 // NewStandaloneService creates a standalone variant of the DKVService
 // that works only with the local storage.
-<<<<<<< HEAD
-func NewStandaloneService(store storage.KVStore, cp storage.ChangePropagator, br storage.Backupable, lgr *zap.Logger, statsCli stats.Client, regionInfo *serverpb.RegionInfo, stat *dkvServiceStat) DKVService {
+func NewStandaloneService(store storage.KVStore, cp storage.ChangePropagator, br storage.Backupable, regionInfo *serverpb.RegionInfo, opts *opts.ServerOpts, stat *dkvServiceStat) DKVService {
 	rwl := &sync.RWMutex{}
 	regionInfo.Status = serverpb.RegionStatus_LEADER
-	return &standaloneService{store, cp, br, rwl, lgr, statsCli, stat, regionInfo}
-=======
-func NewStandaloneService(store storage.KVStore, cp storage.ChangePropagator, br storage.Backupable, regionInfo *serverpb.RegionInfo, opts *opts.ServerOpts) DKVService {
-	rwl := &sync.RWMutex{}
-	regionInfo.Status = serverpb.RegionStatus_LEADER
-	return &standaloneService{store, cp, br, rwl, regionInfo, false, make(chan struct{}, 1), opts}
->>>>>>> 02fac3f2
+	return &standaloneService{store, cp, br, rwl, regionInfo, false, make(chan struct{}, 1), opts, stat}
 }
 
 func (ss *standaloneService) Put(ctx context.Context, putReq *serverpb.PutRequest) (*serverpb.PutResponse, error) {
@@ -414,34 +400,25 @@
 type distributedService struct {
 	DKVService
 	raftRepl nexus_api.RaftReplicator
-<<<<<<< HEAD
-	lg       *zap.Logger
-	statsCli stats.Client
-	stat     *dkvServiceStat
-=======
->>>>>>> 02fac3f2
 	isClosed bool
 	// shutdown should be a buffer channel to avoid blocking close in case the health check client
 	// is not running
 	shutdown chan struct{}
 	opts     *opts.ServerOpts
+	stat     *dkvServiceStat
 }
 
 // NewDistributedService creates a distributed variant of the DKV service
 // that attempts to replicate data across multiple replicas over Nexus.
 func NewDistributedService(kvs storage.KVStore, cp storage.ChangePropagator, br storage.Backupable,
-<<<<<<< HEAD
-	raftRepl nexus_api.RaftReplicator, lgr *zap.Logger, statsCli stats.Client, regionInfo *serverpb.RegionInfo, stat *dkvServiceStat) DKVClusterService {
-	return &distributedService{NewStandaloneService(kvs, cp, br, lgr, statsCli, regionInfo, stat), raftRepl, lgr, statsCli, stat, false}
-=======
-	raftRepl nexus_api.RaftReplicator, regionInfo *serverpb.RegionInfo, opts *opts.ServerOpts) DKVClusterService {
+	raftRepl nexus_api.RaftReplicator, regionInfo *serverpb.RegionInfo, opts *opts.ServerOpts, stat *dkvServiceStat) DKVClusterService {
 	return &distributedService{
-		DKVService: NewStandaloneService(kvs, cp, br, regionInfo, opts),
+		DKVService: NewStandaloneService(kvs, cp, br, regionInfo, opts, stat),
 		raftRepl:   raftRepl,
 		shutdown:   make(chan struct{}, 1),
 		opts:       opts,
-	}
->>>>>>> 02fac3f2
+		stat: 		stat,
+	}
 }
 
 func (ds *distributedService) Put(ctx context.Context, putReq *serverpb.PutRequest) (*serverpb.PutResponse, error) {
