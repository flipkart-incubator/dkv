package master

import (
	"bytes"
	"context"
	"fmt"
	"net"
	"os/exec"
	"strings"
	"sync"
	"testing"
	"time"

	"github.com/flipkart-incubator/dkv/internal/stats"
	"github.com/flipkart-incubator/dkv/internal/storage"
	"github.com/flipkart-incubator/dkv/internal/storage/badger"
	"github.com/flipkart-incubator/dkv/internal/storage/rocksdb"
	dkv_sync "github.com/flipkart-incubator/dkv/internal/sync"
	"github.com/flipkart-incubator/dkv/pkg/ctl"
	"github.com/flipkart-incubator/dkv/pkg/serverpb"
	nexus_api "github.com/flipkart-incubator/nexus/pkg/api"
	nexus "github.com/flipkart-incubator/nexus/pkg/raft"
	"go.uber.org/zap"
	"google.golang.org/grpc"
)

const (
	clusterSize = 3
	logDir      = "/tmp/dkv_test/logs"
	snapDir     = "/tmp/dkv_test/snap"
	clusterURL  = "http://127.0.0.1:9321,http://127.0.0.1:9322,http://127.0.0.1:9323"
	replTimeout = 3 * time.Second
	newNodeID   = 4
	newNodeURL  = "http://127.0.0.1:9324"
)

var (
	grpcSrvs = make(map[int]*grpc.Server)
	dkvPorts = map[int]int{1: 9081, 2: 9082, 3: 9083, 4: 9084}
	dkvClis  = make(map[int]*ctl.DKVClient)
	dkvSvcs  = make(map[int]DKVService)
	mutex    = sync.Mutex{}
	rc       = serverpb.ReadConsistency_SEQUENTIAL
)

func TestDistributedService(t *testing.T) {
	resetRaftStateDirs(t)
	initDKVServers()
	sleepInSecs(3)
	initDKVClients()
	defer stopClients()
	defer stopServers()

	t.Run("testDistributedPut", testDistributedPut)
	t.Run("testDistAtomicKeyCreation", testDistAtomicKeyCreation)
	t.Run("testDistAtomicIncrDecr", testDistAtomicIncrDecr)
	t.Run("testLinearizableGet", testLinearizableGet)
	t.Run("testRestore", testRestore)
	t.Run("testGetStatus", testGetStatus)
	t.Run("testNewDKVNodeJoiningAndLeaving", testNewDKVNodeJoiningAndLeaving)
}

func testDistributedPut(t *testing.T) {
	for i := 1; i <= clusterSize; i++ {
		key, value := fmt.Sprintf("K_CLI_%d", i), fmt.Sprintf("V_CLI_%d", i)
		if err := dkvClis[i].Put([]byte(key), []byte(value)); err != nil {
			t.Fatalf("Unable to PUT. Key: %s, Value: %s, Error: %v", key, value, err)
		}
	}
	sleepInSecs(3)
	for i := 1; i <= clusterSize; i++ {
		key, expectedValue := fmt.Sprintf("K_CLI_%d", i), fmt.Sprintf("V_CLI_%d", i)
		for j, dkvCli := range dkvClis {
			if actualValue, err := dkvCli.Get(rc, []byte(key)); err != nil {
				t.Errorf("Unable to GET for CLI ID: %d. Key: %s, Error: %v", j, key, err)
			} else if string(actualValue.Value) != expectedValue {
				t.Errorf("GET mismatch for CLI ID: %d. Key: %s, Expected Value: %s, Actual Value: %s", j, key, expectedValue, actualValue)
			}
		}
	}
}

func testDistAtomicKeyCreation(t *testing.T) {
	var (
		wg             sync.WaitGroup
		freqs          sync.Map
		numThrs        = 10
		casKey, casVal = []byte("casKey"), []byte{0}
	)

	// verify atomic key creation under contention
	// against all cluster nodes
	cliID := 0
	for i := 0; i < numThrs; i++ {
		wg.Add(1)
		// cycle through the next cluster node client
		cliID = 1 + (cliID+1)%clusterSize
		go func(id, clId int) {
			defer wg.Done()
			res, err := dkvClis[clId].CompareAndSet(casKey, nil, casVal)
			freqs.Store(id, res && err == nil)
		}(i, cliID)
	}
	wg.Wait()

	expNumSucc := 1
	expNumFail := numThrs - expNumSucc
	actNumSucc, actNumFail := 0, 0
	freqs.Range(func(_, val interface{}) bool {
		if val.(bool) {
			actNumSucc++
		} else {
			actNumFail++
		}
		return true
	})

	if expNumSucc != actNumSucc {
		t.Errorf("Mismatch in number of successes. Expected: %d, Actual: %d", expNumSucc, actNumSucc)
	}

	if expNumFail != actNumFail {
		t.Errorf("Mismatch in number of failures. Expected: %d, Actual: %d", expNumFail, actNumFail)
	}
}

func testDistAtomicIncrDecr(t *testing.T) {
	var (
		wg             sync.WaitGroup
		numThrs        = 10
		casKey, casVal = []byte("ctrKey"), []byte{0}
	)
	dkvClis[1].Put(casKey, casVal)

	// even threads increment, odd threads decrement
	// a given key, all this done across cluster nodes
	for i := 0; i < numThrs; i++ {
		wg.Add(1)
		// cycle through the next cluster node client
		cliID := 1 + i%clusterSize
		go func(id, clId int) {
			defer wg.Done()
			delta := byte(0)
			if (id & 1) == 1 { // odd
				delta--
			} else {
				delta++
			}
			dkvCli := dkvClis[clId]
			for {
				exist, err := dkvCli.Get(rc, casKey)
				if err != nil {
					t.Errorf("Unable to perform GET against client ID: %d. Error: %v", clId, err)
					break
				}
				expect := exist.Value
				if len(expect) > 0 {
					update := []byte{expect[0] + delta}
					res, err := dkvCli.CompareAndSet(casKey, expect, update)
					if res && err == nil {
						break
					}
				} else {
					t.Logf("Empty GET against client ID: %d. Error: %v", clId, err)
				}
			}
		}(i, cliID)
	}
	wg.Wait()

	for i := 1; i <= clusterSize; i++ {
		actual, _ := dkvClis[i].Get(serverpb.ReadConsistency_LINEARIZABLE, casKey)
		actVal := actual.Value
		// since even and odd increments cancel out completely
		// we should expect `actVal` to be 0 (i.e., `casVal`)
		if !bytes.Equal(casVal, actVal) {
			t.Errorf("Mismatch in values for key: %s. Expected: %d, Actual: %d", string(casKey), casVal[0], actVal[0])
		}
	}
}

func testLinearizableGet(t *testing.T) {
	getRC := serverpb.ReadConsistency_LINEARIZABLE
	kp, vp := "LGK", "LGV"
	for i := 1; i <= clusterSize; i++ {
		key, value := fmt.Sprintf("%s%d", kp, i), fmt.Sprintf("%s%d", vp, i)
		if err := dkvClis[i].Put([]byte(key), []byte(value)); err != nil {
			t.Fatalf("Unable to PUT. Key: %s, Value: %s, Error: %v", key, value, err)
		}
		wg := sync.WaitGroup{}
		for j, dkvCli := range dkvClis {
			wg.Add(1)
			go func(idx int, dkvClnt *ctl.DKVClient) {
				defer wg.Done()
				if actualValue, err := dkvClnt.Get(getRC, []byte(key)); err != nil {
					t.Errorf("Unable to GET for CLI ID: %d. Key: %s, Error: %v", idx, key, err)
				} else if string(actualValue.Value) != value {
					t.Errorf("GET mismatch for CLI ID: %d. Key: %s, Expected Value: %s, Actual Value: %v", idx, key, value, actualValue)
				}
			}(j, dkvCli)
		}
		wg.Wait()
	}
}

func testRestore(t *testing.T) {
	for _, dkvSvc := range dkvSvcs {
		rstrReq := new(serverpb.RestoreRequest)
		if _, err := dkvSvc.Restore(context.Background(), rstrReq); err == nil {
			t.Error("Expected error during restore from service, but got none")
		} else {
			t.Log(err)
		}
	}
}

func testGetStatus(t *testing.T) {
	for _, dkvSvc := range dkvSvcs {
		info, _ := dkvSvc.GetStatus(nil, nil)
		// Currently all regions will be marked as leader as current behaviour is based on ip address
		if info.Status != serverpb.RegionStatus_LEADER {
			t.Errorf("Incorrect node status. Expected %s, Actual %s", serverpb.RegionStatus_LEADER.String(), info.Status.String())
		}
	}
}

func testNewDKVNodeJoiningAndLeaving(t *testing.T) {
	// Create and start the new DKV node
	dkvSvc, grpcSrv := newDistributedDKVNode(newNodeID, newNodeURL, clusterURL)
	go grpcSrv.Serve(newListener(dkvPorts[newNodeID]))
	<-time.After(3 * time.Second)

	// Add this new DKV node through the client of any other DKV node (1)
	if err := dkvClis[1].AddNode(newNodeURL); err != nil {
		t.Fatal(err)
	}
	<-time.After(3 * time.Second)

	// Create the client for the new DKV node
	svcAddr := fmt.Sprintf("%s:%d", dkvSvcHost, dkvPorts[newNodeID])
	if dkvCli, err := ctl.NewInSecureDKVClient(svcAddr, ""); err != nil {
		t.Fatal(err)
	} else {
		defer dkvCli.Close()
		// Expect to find all data in the new DKV node
		for i := 1; i <= clusterSize; i++ {
			key, expectedValue := fmt.Sprintf("K_CLI_%d", i), fmt.Sprintf("V_CLI_%d", i)
			if actualValue, err := dkvCli.Get(rc, []byte(key)); err != nil {
				t.Fatalf("Unable to GET for CLI ID: %d. Key: %s, Error: %v", i, key, err)
			} else if string(actualValue.Value) != expectedValue {
				t.Errorf("GET mismatch for CLI ID: %d. Key: %s, Expected Value: %s, Actual Value: %s", i, key, expectedValue, actualValue)
			}
		}
		regionInfo, _ := dkvSvc.GetStatus(nil, nil)
		// Currently new region will be marked as leader as current behaviour is based on ip address
		if regionInfo.Status != serverpb.RegionStatus_LEADER {
			t.Errorf("Incorrect node status. Expected %s, Actual %s", serverpb.RegionStatus_LEADER.String(), regionInfo.Status.String())
		}
		// Remove new DKV node through the client of any other DKV Node (2)
		if err := dkvClis[2].RemoveNode(newNodeURL); err != nil {
			t.Fatal(err)
		}
		// TODO - node should now ideally be marked inactive but since status check is using ip address, can't test here
		<-time.After(3 * time.Second)

		grpcSrv.GracefulStop()
		dkvSvc.Close()
		regionInfo, _ = dkvSvc.GetStatus(nil, nil)
		if regionInfo.Status != serverpb.RegionStatus_INACTIVE {
			t.Errorf("Incorrect node status. Expected %s, Actual %s", serverpb.RegionStatus_INACTIVE.String(), regionInfo.Status.String())
		}
	}
}

func initDKVClients(ids ...int) {
	for id := 1; id <= clusterSize; id++ {
		svcAddr := fmt.Sprintf("%s:%d", dkvSvcHost, dkvPorts[id])
		if client, err := ctl.NewInSecureDKVClient(svcAddr, ""); err != nil {
			panic(err)
		} else {
			dkvClis[id] = client
		}
	}
}

func resetRaftStateDirs(t *testing.T) {
	if err := exec.Command("rm", "-rf", logDir).Run(); err != nil {
		t.Fatal(err)
	}
	if err := exec.Command("mkdir", "-p", logDir).Run(); err != nil {
		t.Fatal(err)
	}
	if err := exec.Command("rm", "-rf", snapDir).Run(); err != nil {
		t.Fatal(err)
	}
	if err := exec.Command("mkdir", "-p", snapDir).Run(); err != nil {
		t.Fatal(err)
	}
}

func initDKVServers(ids ...int) {
	clusURLs := strings.Split(clusterURL, ",")
	for id := 1; id <= clusterSize; id++ {
		go serveDistributedDKV(id, clusURLs[id-1])
	}
}

func newReplicator(kvs storage.KVStore, nodeURL, clusterURL string) nexus_api.RaftReplicator {
	replStore := dkv_sync.NewDKVReplStore(kvs)
	opts := []nexus.Option{
		nexus.NodeUrl(nodeURL),
		nexus.LogDir(logDir),
		nexus.SnapDir(snapDir),
		nexus.ClusterUrl(clusterURL),
		nexus.ReplicationTimeout(replTimeout),
		//nexus.LeaseBasedReads(),
	}
	if nexusRepl, err := nexus_api.NewRaftReplicator(replStore, opts...); err != nil {
		panic(err)
	} else {
		return nexusRepl
	}
}

func newListener(port int) net.Listener {
	if lis, err := net.Listen("tcp", fmt.Sprintf(":%d", port)); err != nil {
		panic(fmt.Sprintf("failed to listen: %v", err))
	} else {
		return lis
	}
}

func newKVStoreWithID(id int) (storage.KVStore, storage.ChangePropagator, storage.Backupable) {
	dbFolder := fmt.Sprintf("%s_%d", dbFolder, id)
	if err := exec.Command("rm", "-rf", dbFolder).Run(); err != nil {
		panic(err)
	}
	switch engine {
	case "rocksdb":
		rocksDb, err := rocksdb.OpenDB(dbFolder,
			rocksdb.WithSyncWrites(), rocksdb.WithCacheSize(cacheSize))
		if err != nil {
			panic(err)
		}
		return rocksDb, rocksDb, rocksDb
	case "badger":
		bdgrDb, err := badger.OpenDB(badger.WithSyncWrites(), badger.WithDBDir(dbFolder))
		if err != nil {
			panic(err)
		}
		return bdgrDb, nil, bdgrDb
	default:
		panic(fmt.Sprintf("Unknown storage engine: %s", engine))
	}
}

func newDistributedDKVNode(id int, nodeURL, clusURL string) (DKVService, *grpc.Server) {
	kvs, cp, br := newKVStoreWithID(id)
	dkvRepl := newReplicator(kvs, nodeURL, clusURL)
	dkvRepl.Start()
<<<<<<< HEAD
	regionInfo := &serverpb.RegionInfo{}
	regionInfo.NodeAddress = "127.0.0.1" + ":" + fmt.Sprint(dkvPorts[id])
	distSrv := NewDistributedService(kvs, cp, br, dkvRepl, zap.NewNop(), stats.NewNoOpClient(), regionInfo)
=======
	lgr, _ := zap.NewDevelopment()
	distSrv := NewDistributedService(kvs, cp, br, dkvRepl, lgr , stats.NewNoOpClient())
>>>>>>> 3ee19bf6
	grpcSrv := grpc.NewServer()
	serverpb.RegisterDKVServer(grpcSrv, distSrv)
	serverpb.RegisterDKVClusterServer(grpcSrv, distSrv)
	return distSrv, grpcSrv
}

func serveDistributedDKV(id int, nodeURL string) {
	dkvSvc, grpcSvc := newDistributedDKVNode(id, nodeURL, clusterURL)
	mutex.Lock()
	dkvSvcs[id] = dkvSvc
	grpcSrvs[id] = grpcSvc
	mutex.Unlock()
	grpcSrvs[id].Serve(newListener(dkvPorts[id]))
}

func stopClients() {
	for id := 1; id <= clusterSize; id++ {
		dkvClis[id].Close()
	}
}

func stopServers() {
	for id := 1; id <= clusterSize; id++ {
		dkvSvcs[id].Close()
		grpcSrvs[id].GracefulStop()
	}
}<|MERGE_RESOLUTION|>--- conflicted
+++ resolved
@@ -358,14 +358,10 @@
 	kvs, cp, br := newKVStoreWithID(id)
 	dkvRepl := newReplicator(kvs, nodeURL, clusURL)
 	dkvRepl.Start()
-<<<<<<< HEAD
 	regionInfo := &serverpb.RegionInfo{}
 	regionInfo.NodeAddress = "127.0.0.1" + ":" + fmt.Sprint(dkvPorts[id])
-	distSrv := NewDistributedService(kvs, cp, br, dkvRepl, zap.NewNop(), stats.NewNoOpClient(), regionInfo)
-=======
 	lgr, _ := zap.NewDevelopment()
-	distSrv := NewDistributedService(kvs, cp, br, dkvRepl, lgr , stats.NewNoOpClient())
->>>>>>> 3ee19bf6
+	distSrv := NewDistributedService(kvs, cp, br, dkvRepl, lgr, stats.NewNoOpClient(), regionInfo)
 	grpcSrv := grpc.NewServer()
 	serverpb.RegisterDKVServer(grpcSrv, distSrv)
 	serverpb.RegisterDKVClusterServer(grpcSrv, distSrv)
