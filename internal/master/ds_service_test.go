--- conflicted
+++ resolved
@@ -533,12 +533,7 @@
 	dkvRepl.Start()
 	regionInfo := &serverpb.RegionInfo{}
 	regionInfo.NodeAddress = "127.0.0.1" + ":" + fmt.Sprint(dkvPorts[id])
-<<<<<<< HEAD
-	lgr, _ := zap.NewDevelopment()
-	distSrv := NewDistributedService(kvs, cp, br, dkvRepl, lgr, stats.NewNoOpClient(), regionInfo, NewNoopStat())
-=======
-	distSrv := NewDistributedService(kvs, cp, br, dkvRepl, regionInfo, serverOpts)
->>>>>>> 02fac3f2
+	distSrv := NewDistributedService(kvs, cp, br, dkvRepl, regionInfo, serverOpts, NewNoopStat())
 	grpcSrv := grpc.NewServer()
 	serverpb.RegisterDKVServer(grpcSrv, distSrv)
 	serverpb.RegisterDKVClusterServer(grpcSrv, distSrv)
@@ -550,7 +545,7 @@
 	dkvRepl.Start()
 	regionInfo := &serverpb.RegionInfo{}
 	regionInfo.NodeAddress = "127.0.0.1" + ":" + fmt.Sprint(dkvPorts[id])
-	distSrv := NewDistributedService(kvs, cp, br, dkvRepl, regionInfo, serverOpts)
+	distSrv := NewDistributedService(kvs, cp, br, dkvRepl, regionInfo, serverOpts, NewNoopStat())
 	grpcSrv := grpc.NewServer()
 	serverpb.RegisterDKVServer(grpcSrv, distSrv)
 	serverpb.RegisterDKVClusterServer(grpcSrv, distSrv)
