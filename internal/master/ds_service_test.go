package master

import (
	"context"
	"fmt"
	"net"
	"os/exec"
	"strings"
	"sync"
	"testing"
	"time"

	"github.com/flipkart-incubator/dkv/internal/stats"
	"github.com/flipkart-incubator/dkv/internal/storage"
	"github.com/flipkart-incubator/dkv/internal/storage/badger"
	"github.com/flipkart-incubator/dkv/internal/storage/rocksdb"
	dkv_sync "github.com/flipkart-incubator/dkv/internal/sync"
	"github.com/flipkart-incubator/dkv/pkg/ctl"
	"github.com/flipkart-incubator/dkv/pkg/serverpb"
	nexus_api "github.com/flipkart-incubator/nexus/pkg/api"
	nexus "github.com/flipkart-incubator/nexus/pkg/raft"
	"go.uber.org/zap"
	"google.golang.org/grpc"
)

const (
	clusterSize = 3
	logDir      = "/tmp/dkv_test/logs"
	snapDir     = "/tmp/dkv_test/snap"
	clusterURL  = "http://127.0.0.1:9321,http://127.0.0.1:9322,http://127.0.0.1:9323"
	replTimeout = 3 * time.Second
	newNodeID   = 4
	newNodeURL  = "http://127.0.0.1:9324"
)

var (
	grpcSrvs = make(map[int]*grpc.Server)
	dkvPorts = map[int]int{1: 9081, 2: 9082, 3: 9083, 4: 9084}
	dkvClis  = make(map[int]*ctl.DKVClient)
	dkvSvcs  = make(map[int]DKVService)
	mutex    = sync.Mutex{}
	rc       = serverpb.ReadConsistency_SEQUENTIAL
)

func TestDistributedService(t *testing.T) {
	resetRaftStateDirs(t)
	initDKVServers()
	sleepInSecs(3)
	initDKVClients()
	defer stopClients()
	defer stopServers()

	t.Run("testDistributedPut", testDistributedPut)
	t.Run("testLinearizableGet", testLinearizableGet)
	t.Run("testRestore", testRestore)
	t.Run("testNewDKVNodeJoiningAndLeaving", testNewDKVNodeJoiningAndLeaving)
}

func testDistributedPut(t *testing.T) {
	for i := 1; i <= clusterSize; i++ {
		key, value := fmt.Sprintf("K_CLI_%d", i), fmt.Sprintf("V_CLI_%d", i)
		if err := dkvClis[i].Put([]byte(key), []byte(value)); err != nil {
			t.Fatalf("Unable to PUT. Key: %s, Value: %s, Error: %v", key, value, err)
		}
	}
	sleepInSecs(3)
	for i := 1; i <= clusterSize; i++ {
		key, expectedValue := fmt.Sprintf("K_CLI_%d", i), fmt.Sprintf("V_CLI_%d", i)
		for j, dkvCli := range dkvClis {
			if actualValue, err := dkvCli.Get(rc, []byte(key)); err != nil {
				t.Fatalf("Unable to GET for CLI ID: %d. Key: %s, Error: %v", j, key, err)
			} else if string(actualValue.Value) != expectedValue {
				t.Errorf("GET mismatch for CLI ID: %d. Key: %s, Expected Value: %s, Actual Value: %s", j, key, expectedValue, actualValue)
			}
		}
	}
}

func testLinearizableGet(t *testing.T) {
	getRC := serverpb.ReadConsistency_LINEARIZABLE
	kp, vp := "LGK", "LGV"
	for i := 1; i <= clusterSize; i++ {
		key, value := fmt.Sprintf("%s%d", kp, i), fmt.Sprintf("%s%d", vp, i)
		if err := dkvClis[i].Put([]byte(key), []byte(value)); err != nil {
			t.Fatalf("Unable to PUT. Key: %s, Value: %s, Error: %v", key, value, err)
		}
		wg := sync.WaitGroup{}
		for j, dkvCli := range dkvClis {
			wg.Add(1)
			go func(idx int, dkvClnt *ctl.DKVClient) {
				defer wg.Done()
				if actualValue, err := dkvClnt.Get(getRC, []byte(key)); err != nil {
					t.Fatalf("Unable to GET for CLI ID: %d. Key: %s, Error: %v", idx, key, err)
				} else if string(actualValue.Value) != value {
					t.Errorf("GET mismatch for CLI ID: %d. Key: %s, Expected Value: %s, Actual Value: %s", idx, key, value, actualValue)
				}
			}(j, dkvCli)
		}
		wg.Wait()
	}
}

func testRestore(t *testing.T) {
	for _, dkvSvc := range dkvSvcs {
		rstrReq := new(serverpb.RestoreRequest)
		if _, err := dkvSvc.Restore(context.Background(), rstrReq); err == nil {
			t.Error("Expected error during restore from service, but got none")
		} else {
			t.Log(err)
		}
	}
}

func testNewDKVNodeJoiningAndLeaving(t *testing.T) {
	// Create and start the new DKV node
	dkvSvc, grpcSrv := newDistributedDKVNode(newNodeID, newNodeURL, clusterURL)
	defer dkvSvc.Close()
	defer grpcSrv.GracefulStop()
	go grpcSrv.Serve(newListener(dkvPorts[newNodeID]))
	<-time.After(3 * time.Second)

	// Add this new DKV node through the client of any other DKV node (1)
	if err := dkvClis[1].AddNode(newNodeURL); err != nil {
		t.Fatal(err)
	}
	<-time.After(3 * time.Second)

	// Create the client for the new DKV node
<<<<<<< HEAD
	if dkvCli, err := ctl.NewDKVClient(svcAddr, grpc.WithInsecure()); err != nil {
=======
	svcAddr := fmt.Sprintf("%s:%d", dkvSvcHost, dkvPorts[newNodeID])
	if dkvCli, err := ctl.NewInSecureDKVClient(svcAddr, ""); err != nil {
>>>>>>> 375fd625
		t.Fatal(err)
	} else {
		defer dkvCli.Close()
		// Expect to find all data in the new DKV node
		for i := 1; i <= clusterSize; i++ {
			key, expectedValue := fmt.Sprintf("K_CLI_%d", i), fmt.Sprintf("V_CLI_%d", i)
			if actualValue, err := dkvCli.Get(rc, []byte(key)); err != nil {
				t.Fatalf("Unable to GET for CLI ID: %d. Key: %s, Error: %v", i, key, err)
			} else if string(actualValue.Value) != expectedValue {
				t.Errorf("GET mismatch for CLI ID: %d. Key: %s, Expected Value: %s, Actual Value: %s", i, key, expectedValue, actualValue)
			}
		}
		// Remove new DKV node through the client of any other DKV Node (2)
		if err := dkvClis[2].RemoveNode(newNodeURL); err != nil {
			t.Fatal(err)
		}
		<-time.After(3 * time.Second)
	}
}

func initDKVClients(ids ...int) {
	for id := 1; id <= clusterSize; id++ {
		svcAddr := fmt.Sprintf("%s:%d", dkvSvcHost, dkvPorts[id])
<<<<<<< HEAD
		if client, err := ctl.NewDKVClient(svcAddr, grpc.WithInsecure()); err != nil {
=======
		if client, err := ctl.NewInSecureDKVClient(svcAddr, ""); err != nil {
>>>>>>> 375fd625
			panic(err)
		} else {
			dkvClis[id] = client
		}
	}
}

func resetRaftStateDirs(t *testing.T) {
	if err := exec.Command("rm", "-rf", logDir).Run(); err != nil {
		t.Fatal(err)
	}
	if err := exec.Command("mkdir", "-p", logDir).Run(); err != nil {
		t.Fatal(err)
	}
	if err := exec.Command("rm", "-rf", snapDir).Run(); err != nil {
		t.Fatal(err)
	}
	if err := exec.Command("mkdir", "-p", snapDir).Run(); err != nil {
		t.Fatal(err)
	}
}

func initDKVServers(ids ...int) {
	clusURLs := strings.Split(clusterURL, ",")
	for id := 1; id <= clusterSize; id++ {
		go serveDistributedDKV(id, clusURLs[id-1])
	}
}

func newReplicator(kvs storage.KVStore, nodeURL, clusterURL string) nexus_api.RaftReplicator {
	replStore := dkv_sync.NewDKVReplStore(kvs)
	opts := []nexus.Option{
		nexus.NodeUrl(nodeURL),
		nexus.LogDir(logDir),
		nexus.SnapDir(snapDir),
		nexus.ClusterUrl(clusterURL),
		nexus.ReplicationTimeout(replTimeout),
		//nexus.LeaseBasedReads(),
	}
	if nexusRepl, err := nexus_api.NewRaftReplicator(replStore, opts...); err != nil {
		panic(err)
	} else {
		return nexusRepl
	}
}

func newListener(port int) net.Listener {
	if lis, err := net.Listen("tcp", fmt.Sprintf(":%d", port)); err != nil {
		panic(fmt.Sprintf("failed to listen: %v", err))
	} else {
		return lis
	}
}

func newKVStoreWithID(id int) (storage.KVStore, storage.ChangePropagator, storage.Backupable) {
	dbFolder := fmt.Sprintf("%s_%d", dbFolder, id)
	if err := exec.Command("rm", "-rf", dbFolder).Run(); err != nil {
		panic(err)
	}
	switch engine {
	case "rocksdb":
		rocksDb, err := rocksdb.OpenDB(dbFolder, rocksdb.WithCacheSize(cacheSize))
		if err != nil {
			panic(err)
		}
		return rocksDb, rocksDb, rocksDb
	case "badger":
		bdgrDb, err := badger.OpenDB(dbFolder)
		if err != nil {
			panic(err)
		}
		return bdgrDb, nil, bdgrDb
	default:
		panic(fmt.Sprintf("Unknown storage engine: %s", engine))
	}
}

func newDistributedDKVNode(id int, nodeURL, clusURL string) (DKVService, *grpc.Server) {
	kvs, cp, br := newKVStoreWithID(id)
	dkvRepl := newReplicator(kvs, nodeURL, clusURL)
	dkvRepl.Start()
	distSrv := NewDistributedService(kvs, cp, br, dkvRepl, zap.NewNop(), stats.NewNoOpClient())
	grpcSrv := grpc.NewServer()
	serverpb.RegisterDKVServer(grpcSrv, distSrv)
	serverpb.RegisterDKVClusterServer(grpcSrv, distSrv)
	return distSrv, grpcSrv
}

func serveDistributedDKV(id int, nodeURL string) {
	dkvSvc, grpcSvc := newDistributedDKVNode(id, nodeURL, clusterURL)
	mutex.Lock()
	dkvSvcs[id] = dkvSvc
	grpcSrvs[id] = grpcSvc
	mutex.Unlock()
	grpcSrvs[id].Serve(newListener(dkvPorts[id]))
}

func stopClients() {
	for id := 1; id <= clusterSize; id++ {
		dkvClis[id].Close()
	}
}

func stopServers() {
	for id := 1; id <= clusterSize; id++ {
		dkvSvcs[id].Close()
		grpcSrvs[id].GracefulStop()
	}
}<|MERGE_RESOLUTION|>--- conflicted
+++ resolved
@@ -126,12 +126,8 @@
 	<-time.After(3 * time.Second)
 
 	// Create the client for the new DKV node
-<<<<<<< HEAD
-	if dkvCli, err := ctl.NewDKVClient(svcAddr, grpc.WithInsecure()); err != nil {
-=======
 	svcAddr := fmt.Sprintf("%s:%d", dkvSvcHost, dkvPorts[newNodeID])
-	if dkvCli, err := ctl.NewInSecureDKVClient(svcAddr, ""); err != nil {
->>>>>>> 375fd625
+	if dkvCli, err := ctl.NewDKVClient(svcAddr, "", grpc.WithInsecure()); err != nil {
 		t.Fatal(err)
 	} else {
 		defer dkvCli.Close()
@@ -155,11 +151,7 @@
 func initDKVClients(ids ...int) {
 	for id := 1; id <= clusterSize; id++ {
 		svcAddr := fmt.Sprintf("%s:%d", dkvSvcHost, dkvPorts[id])
-<<<<<<< HEAD
-		if client, err := ctl.NewDKVClient(svcAddr, grpc.WithInsecure()); err != nil {
-=======
-		if client, err := ctl.NewInSecureDKVClient(svcAddr, ""); err != nil {
->>>>>>> 375fd625
+		if client, err := ctl.NewDKVClient(svcAddr, "", grpc.WithInsecure()); err != nil {
 			panic(err)
 		} else {
 			dkvClis[id] = client
