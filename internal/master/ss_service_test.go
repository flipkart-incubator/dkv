--- conflicted
+++ resolved
@@ -380,12 +380,7 @@
 
 func serveStandaloneDKV() {
 	kvs, cp, ba := newKVStore(dbFolder)
-<<<<<<< HEAD
-	lgr, _ := zap.NewDevelopment()
-	dkvSvc = NewStandaloneService(kvs, cp, ba, lgr, stats.NewNoOpClient(), &serverpb.RegionInfo{}, NewNoopStat())
-=======
-	dkvSvc = NewStandaloneService(kvs, cp, ba, &serverpb.RegionInfo{}, serverOpts)
->>>>>>> 02fac3f2
+	dkvSvc = NewStandaloneService(kvs, cp, ba, &serverpb.RegionInfo{}, serverOpts, NewNoopStat())
 	grpcSrvr = grpc.NewServer()
 	serverpb.RegisterDKVServer(grpcSrvr, dkvSvc)
 	serverpb.RegisterDKVReplicationServer(grpcSrvr, dkvSvc)
