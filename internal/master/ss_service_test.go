package master

import (
	"bytes"
	"context"
	"fmt"
<<<<<<< HEAD
	health2 "github.com/flipkart-incubator/dkv/internal/health"
=======
	"net"
	"os/exec"
	"strings"
	"sync"
	"testing"
	"time"

	"github.com/flipkart-incubator/dkv/internal/health"
>>>>>>> fc9d32a2
	serveroptsInternal "github.com/flipkart-incubator/dkv/internal/serveropts"
	"github.com/flipkart-incubator/dkv/internal/stats"
	"github.com/flipkart-incubator/dkv/internal/storage"
	"github.com/flipkart-incubator/dkv/internal/storage/badger"
	"github.com/flipkart-incubator/dkv/internal/storage/rocksdb"
	"github.com/flipkart-incubator/dkv/pkg/health"
	"go.uber.org/zap"
	"google.golang.org/grpc"

	"github.com/flipkart-incubator/dkv/pkg/ctl"
	"github.com/flipkart-incubator/dkv/pkg/serverpb"
)

var (
	dkvCli   *ctl.DKVClient
	dkvSvc   DKVService
	grpcSrvr *grpc.Server
	lgr, _   = zap.NewDevelopment()
<<<<<<< HEAD
	opts     = serveroptsInternal.ServerOpts{
		HealthCheckTickerInterval: health2.DefaultHealthCheckTickterInterval,
=======
	opts     = &serveroptsInternal.ServerOpts{
		HealthCheckTickerInterval: health.DefaultHealthCheckTickterInterval,
>>>>>>> fc9d32a2
		StatsCli:                  stats.NewNoOpClient(),
		Logger:                    lgr,
	}
)

type HealthCheckClient struct {
	cliConn        *grpc.ClientConn
	healthCheckCli health.HealthClient
}

const (
	dbFolder   = "/tmp/dkv_test_db"
	cacheSize  = 3 << 30
	dkvSvcPort = 8080
	dkvSvcHost = "localhost"
	engine     = "rocksdb"
	// engine = "badger"
)

func TestStandaloneService(t *testing.T) {
	go serveStandaloneDKV()
	sleepInSecs(3)
	dkvSvcAddr := fmt.Sprintf("%s:%d", dkvSvcHost, dkvSvcPort)
	if client, err := ctl.NewInSecureDKVClient(dkvSvcAddr, ""); err != nil {
		t.Fatalf("Unable to connect to DKV service at %s. Error: %v", dkvSvcAddr, err)
	} else {
		dkvCli = client
		defer dkvCli.Close()
		defer dkvSvc.Close()
		defer grpcSrvr.Stop()
		t.Run("testPutAndGet", testPutAndGet)
		t.Run("testPutTTLAndGet", testPutTTLAndGet)
		t.Run("testAtomicKeyCreation", testAtomicKeyCreation)
		t.Run("testAtomicIncrDecr", testAtomicIncrDecr)
		t.Run("testDelete", testDelete)
		t.Run("testMultiGet", testMultiGet)
		t.Run("testIteration", testIteration)
		t.Run("testMissingGet", testMissingGet)
		t.Run("testGetChanges", testGetChanges)
		t.Run("testBackupRestore", testBackupRestore)
		t.Run("testStandaloneHealthCheckUnary", testStandaloneHealthCheckUnary)
	}
}

// test for streaming health check. Caution: this test will take a long time to run ~90s as it tests
// the watch API 10 times and watch internally responds every 10 seconds.
func TestStreamingHealthCheck(t *testing.T) {
	go serveStandaloneDKV()
	sleepInSecs(3)
	dkvSvcAddr := fmt.Sprintf("%s:%d", dkvSvcHost, dkvSvcPort)
	if client, err := ctl.NewInSecureDKVClient(dkvSvcAddr, ""); err != nil {
		t.Fatalf("Unable to connect to DKV service at %s. Error: %v", dkvSvcAddr, err)
	} else {
		dkvCli = client
		t.Run("testHealthCheckStreaming", testStandaloneHealthCheckStreaming)
	}
}

func getHealthCheckClient(svcAddr string, options []grpc.DialOption) (*HealthCheckClient, error) {
	ctx, cancel := context.WithTimeout(context.Background(), 10*time.Second)
	defer cancel()
	conn, err := grpc.DialContext(ctx, svcAddr, options...)
	if err != nil {
		return nil, err
	}
	client := health.NewHealthClient(conn)
	return &HealthCheckClient{cliConn: conn, healthCheckCli: client}, nil
}

func testPutAndGet(t *testing.T) {
	numKeys, keyPrefix, valPrefix := 10, "K", "V"
	putKeys(t, numKeys, keyPrefix, valPrefix)

	for i := 1; i <= numKeys; i++ {
		key, expectedValue := fmt.Sprintf("%s_%d", keyPrefix, i), fmt.Sprintf("%s_%d", valPrefix, i)
		if actualValue, err := dkvCli.Get(rc, []byte(key)); err != nil {
			t.Fatalf("Unable to GET. Key: %s, Error: %v", key, err)
		} else if string(actualValue.Value) != expectedValue {
			t.Errorf("GET mismatch. Key: %s, Expected Value: %s, Actual Value: %s", key, expectedValue, actualValue)
		}
	}
}

func testPutTTLAndGet(t *testing.T) {
	key1, key2, value := "ValidKey", "ExpiredKey", "SomeValue"

	if err := dkvCli.PutTTL([]byte(key1), []byte(value), uint64(time.Now().Add(2*time.Second).Unix())); err != nil {
		t.Fatalf("Unable to PUT. Key: %s, Value: %s, Error: %v", key1, value, err)
	}

	if err := dkvCli.PutTTL([]byte(key2), []byte(value), uint64(time.Now().Add(-2*time.Second).Unix())); err != nil {
		t.Fatalf("Unable to PUT. Key: %s, Value: %s, Error: %v", key2, value, err)
	}

	if actualValue, err := dkvCli.Get(rc, []byte(key1)); err != nil {
		t.Fatalf("Unable to GET. Key: %s, Error: %v", key1, err)
	} else if string(actualValue.Value) != value {
		t.Errorf("GET mismatch. Key: %s, Expected Value: %s, Actual Value: %s", key1, value, actualValue)
	}

	if val, _ := dkvCli.Get(rc, []byte(key2)); val != nil && string(val.Value) != "" {
		t.Errorf("Expected no value for key %s. But got %s", key2, val)
	}
}

func testAtomicKeyCreation(t *testing.T) {
	var (
		wg             sync.WaitGroup
		freqs          sync.Map
		numThrs        = 10
		casKey, casVal = []byte("casKey"), []byte{0}
	)

	// verify key creation under contention
	for i := 0; i < numThrs; i++ {
		wg.Add(1)
		go func(id int) {
			defer wg.Done()
			res, err := dkvCli.CompareAndSet(casKey, nil, casVal)
			freqs.Store(id, res && err == nil)
		}(i)
	}
	wg.Wait()

	expNumSucc := 1
	expNumFail := numThrs - expNumSucc
	actNumSucc, actNumFail := 0, 0
	freqs.Range(func(_, val interface{}) bool {
		if val.(bool) {
			actNumSucc++
		} else {
			actNumFail++
		}
		return true
	})

	if expNumSucc != actNumSucc {
		t.Errorf("Mismatch in number of successes. Expected: %d, Actual: %d", expNumSucc, actNumSucc)
	}

	if expNumFail != actNumFail {
		t.Errorf("Mismatch in number of failures. Expected: %d, Actual: %d", expNumFail, actNumFail)
	}
}

func testAtomicIncrDecr(t *testing.T) {
	var (
		wg             sync.WaitGroup
		numThrs        = 10
		casKey, casVal = []byte("ctrKey"), []byte{0}
	)
	if err := dkvCli.Put(casKey, casVal); err != nil {
		t.Fatalf("Unable to Put key, %s. Error: %v", casKey, err)
	}

	// even threads increment, odd threads decrement
	// a given key
	for i := 0; i < numThrs; i++ {
		wg.Add(1)
		go func(id int) {
			defer wg.Done()
			delta := byte(0)
			if (id & 1) == 1 { // odd
				delta--
			} else {
				delta++
			}
			for {
				exist, _ := dkvCli.Get(rc, casKey)
				expect := exist.Value
				update := []byte{expect[0] + delta}
				res, err := dkvCli.CompareAndSet(casKey, expect, update)
				if res && err == nil {
					break
				}
			}
		}(i)
	}
	wg.Wait()

	actual, _ := dkvCli.Get(rc, casKey)
	actVal := actual.Value
	// since even and odd increments cancel out completely
	// we should expect `actVal` to be 0 (i.e., `casVal`)
	if !bytes.Equal(casVal, actVal) {
		t.Errorf("Mismatch in values for key: %s. Expected: %d, Actual: %d", string(casKey), casVal[0], actVal[0])
	}
}

func testMultiGet(t *testing.T) {
	numKeys := 10
	keys, vals := make([][]byte, numKeys), make([]string, numKeys)
	for i := 1; i <= numKeys; i++ {
		key, value := fmt.Sprintf("MK%d", i), fmt.Sprintf("MV%d", i)
		if err := dkvCli.Put([]byte(key), []byte(value)); err != nil {
			t.Fatalf("Unable to PUT. Key: %s, Value: %s, Error: %v", key, value, err)
		} else {
			keys[i-1] = []byte(key)
			vals[i-1] = value
		}
	}

	if results, err := dkvCli.MultiGet(rc, keys...); err != nil {
		t.Fatalf("Unable to MultiGet. Error: %v", err)
	} else {
		for i, result := range results {
			if string(result.Value) != vals[i] {
				t.Errorf("Multi Get value mismatch. Key: %s, Expected Value: %s, Actual Value: %s", keys[i], vals[i], result)
			}
		}
	}
}

func testIteration(t *testing.T) {
	numKeys, keyPrefix, valPrefix := 10, "IterK", "IterV"
	putKeys(t, numKeys, keyPrefix, valPrefix)
	numNewKeys, newKeyPrefix, newValPrefix := 10, "NewIterK", "NewIterV"
	count := 0

	if ch, err := dkvCli.Iterate(nil, nil); err != nil {
		t.Fatal(err)
	} else {
		// insert after iterator creation
		putKeys(t, numNewKeys, newKeyPrefix, newValPrefix)
		for kvp := range ch {
			k, v := string(kvp.Key), string(kvp.Val)
			count++
			switch {
			case strings.HasPrefix(k, keyPrefix):
				suffix := k[len(keyPrefix):]
				expVal := valPrefix + suffix
				if v != expVal {
					t.Errorf("Expected value to be %s. Actual %s.", expVal, v)
				}
			case strings.HasPrefix(k, newKeyPrefix):
				t.Errorf("Did not expect the key %s in this iteration.", k)
			}
		}
	}

	if count == 0 {
		t.Error("Iterate didn't return any rows")
	}
}

func testMissingGet(t *testing.T) {
	key := "MissingKey"
	if val, _ := dkvCli.Get(rc, []byte(key)); val != nil && string(val.Value) != "" {
		t.Errorf("Expected no value for key %s. But got %s", key, val)
	}
}

func testDelete(t *testing.T) {
	key, value := "DeletedKey", "SomeValue"

	if err := dkvCli.Put([]byte(key), []byte(value)); err != nil {
		t.Fatalf("Unable to PUT. Key: %s, Value: %s, Error: %v", key, value, err)
	}

	if err := dkvCli.Delete([]byte(key)); err != nil {
		t.Fatalf("Unable to DELETE. Key: %s, Error: %v", key, err)
	}

	if val, _ := dkvCli.Get(rc, []byte(key)); val != nil && string(val.Value) != "" {
		t.Errorf("Expected no value for key %s. But got %s", key, val)
	}
}

func testGetChanges(t *testing.T) {
	numKeys, keyPrefix, valPrefix := 10, "GCK", "GCV"
	putKeys(t, numKeys, keyPrefix, valPrefix)

	if chngsRes, err := dkvCli.GetChanges(0, 1000); err != nil {
		t.Fatalf("Unable to get changes. Error: %v", err)
	} else {
		if chngsRes.MasterChangeNumber == 0 {
			t.Errorf("Expected master change number to be greater than 0")
		}
		chngs := chngsRes.Changes
		numChngs := len(chngs)
		if numChngs < numKeys {
			t.Errorf("Expected at least %d changes. But got only %d changes.", numKeys, numChngs)
		} else {
			// Loop from the back since changes sent in chronological order.
			for i := 1; i <= numKeys; i++ {
				chng := chngs[numChngs-i]
				id := numKeys - i + 1
				expKey, expVal := fmt.Sprintf("%s_%d", keyPrefix, id), fmt.Sprintf("%s_%d", valPrefix, id)
				if chng.NumberOfTrxns != 2 {
					t.Errorf("Expected two transaction, but found %d transactions.", chng.NumberOfTrxns)
				} else {
					trxn := chng.Trxns[1]
					if trxn.Type != serverpb.TrxnRecord_Put {
						t.Errorf("Expected PUT transaction but found %s transaction", trxn.Type.String())
					} else if string(trxn.Key) != expKey {
						t.Errorf("Key mismatch. Expected %s, Actual %s", trxn.Key, expKey)
					} else if string(trxn.Value) != expVal {
						t.Errorf("Value mismatch. Expected %s, Actual %s", trxn.Value, expVal)
					}
				}
			}
		}
	}
}

func testBackupRestore(t *testing.T) {
	numKeys, keyPrefix, valPrefix := 5, "brKey", "brVal"
	putKeys(t, numKeys, keyPrefix, valPrefix)

	backupPath := fmt.Sprintf("%s/%s", dbFolder, "backup")
	if err := dkvCli.Backup(backupPath); err != nil {
		t.Fatal(err)
	} else {
		missKeyPrefix, missValPrefix := "mbrKey", "mbrVal"
		putKeys(t, numKeys, missKeyPrefix, missValPrefix)
		if err := dkvCli.Restore(backupPath); err != nil {
			t.Fatal(err)
		} else {
			getKeys(t, numKeys, keyPrefix, valPrefix)
			noKeys(t, numKeys, missKeyPrefix)
		}
	}
}

func newKVStore(dir string) (storage.KVStore, storage.ChangePropagator, storage.Backupable) {
	if err := exec.Command("rm", "-rf", dir).Run(); err != nil {
		panic(err)
	}
	switch engine {
	case "rocksdb":
		rocksDb, err := rocksdb.OpenDB(dir,
			rocksdb.WithSyncWrites(), rocksdb.WithCacheSize(cacheSize))
		if err != nil {
			panic(err)
		}
		return rocksDb, rocksDb, rocksDb
	case "badger":
		bdgrDb, err := badger.OpenDB(badger.WithSyncWrites(), badger.WithDBDir(dir))
		if err != nil {
			panic(err)
		}
		return bdgrDb, nil, bdgrDb
	default:
		panic(fmt.Sprintf("Unknown storage engine: %s", engine))
	}
}

func serveStandaloneDKV() {
	kvs, cp, ba := newKVStore(dbFolder)
	dkvSvc = NewStandaloneService(kvs, cp, ba, &serverpb.RegionInfo{}, &opts)
	grpcSrvr = grpc.NewServer()
	serverpb.RegisterDKVServer(grpcSrvr, dkvSvc)
	serverpb.RegisterDKVReplicationServer(grpcSrvr, dkvSvc)
	serverpb.RegisterDKVBackupRestoreServer(grpcSrvr, dkvSvc)
	health.RegisterHealthServer(grpcSrvr, dkvSvc)
	listenAndServe(grpcSrvr, dkvSvcPort)
}

func listenAndServe(grpcSrvr *grpc.Server, port int) {
	if lis, err := net.Listen("tcp", fmt.Sprintf(":%d", port)); err != nil {
		panic(fmt.Sprintf("failed to listen: %v", err))
	} else {
		grpcSrvr.Serve(lis)
	}
}

func putKeys(t *testing.T, numKeys int, keyPrefix, valPrefix string) {
	for i := 1; i <= numKeys; i++ {
		key, value := fmt.Sprintf("%s_%d", keyPrefix, i), fmt.Sprintf("%s_%d", valPrefix, i)
		if err := dkvCli.Put([]byte(key), []byte(value)); err != nil {
			t.Fatalf("Unable to PUT. Key: %s, Value: %s, Error: %v", key, value, err)
		}
	}
}

func noKeys(t *testing.T, numKeys int, keyPrefix string) {
	for i := 1; i <= numKeys; i++ {
		key := fmt.Sprintf("%s_%d", keyPrefix, i)
		if res, err := dkvCli.Get(rc, []byte(key)); err != nil {
			t.Fatalf("Unable to GET. Key: %s, Error: %v", key, err)
		} else if string(res.Value) != "" {
			t.Errorf("Expected missing for key: %s. But found it with value: %s", key, res.Value)
		}
	}
}

func getKeys(t *testing.T, numKeys int, keyPrefix, valPrefix string) {
	for i := 1; i <= numKeys; i++ {
		key, expectedValue := fmt.Sprintf("%s_%d", keyPrefix, i), fmt.Sprintf("%s_%d", valPrefix, i)
		if res, err := dkvCli.Get(rc, []byte(key)); err != nil {
			t.Fatalf("Unable to GET. Key: %s, Error: %v", key, err)
		} else if string(res.Value) != expectedValue {
			t.Errorf("GET mismatch. Key: %s, Expected Value: %s, Actual Value: %s", key, expectedValue, res.Value)
		}
	}
}

// standalone server should always be running in leader mode
func testStandaloneHealthCheckUnary(t *testing.T) {
	healthCheckResponse, err := dkvSvc.Check(nil, nil)
	if err != nil {
		t.Errorf("Error occurred while running health check: %v", err)
	}
	if healthCheckResponse.Status != health.HealthCheckResponse_SERVING {
		t.Errorf("Error in health check response. Expected Value: %s Actual Value: %s", health.HealthCheckResponse_SERVING.String(), healthCheckResponse.Status.String())
	}
}

func testStandaloneHealthCheckStreaming(t *testing.T) {
	dkvSvcAddr := fmt.Sprintf("%s:%d", dkvSvcHost, dkvSvcPort)
	var options []grpc.DialOption
	options = append(options, grpc.WithInsecure())
	options = append(options, grpc.WithBlock())
	healthCheckClient, err := getHealthCheckClient(dkvSvcAddr, options)
	defer healthCheckClient.cliConn.Close()
	if err != nil {
		t.Fatalf("Error while creating dkvDiscoveryNodeClient: %v", err)
	}

	watch, err := healthCheckClient.healthCheckCli.Watch(context.Background(), &health.HealthCheckRequest{})

	if err != nil {
		t.Errorf("Error received while watching. Error %v", err)
	}
	iterations := 10
	for i := 0; i < iterations; i++ {
		//at last close the service
		if i == iterations-1 {
			dkvCli.Close()
			dkvSvc.Close()
		}
		recv, err := watch.Recv()
		if err != nil {
			t.Errorf("Recevied error response from the server during health check: %v", err)
		}
		if recv == nil {
			t.Errorf("Recevied null message from the server during health check")
		}

		//at last iteration i is closed
		if i == iterations-1 {
			if recv.GetStatus() != health.HealthCheckResponse_NOT_SERVING {
				t.Errorf("Received wrong health check resposne from the server. Expected Value: %s Actual Value: %s", health.HealthCheckResponse_NOT_SERVING.String(), recv.GetStatus().String())
			}
		} else if recv.GetStatus() != health.HealthCheckResponse_SERVING {
			t.Errorf("Received wrong health check resposne from the server. Expected Value: %s Actual Value: %s", health.HealthCheckResponse_SERVING.String(), recv.GetStatus().String())
		}
	}
	t.Logf("Stopping grpc server")
	grpcSrvr.Stop()
}

func sleepInSecs(duration int) {
	<-time.After(time.Duration(duration) * time.Second)
}<|MERGE_RESOLUTION|>--- conflicted
+++ resolved
@@ -4,18 +4,13 @@
 	"bytes"
 	"context"
 	"fmt"
-<<<<<<< HEAD
-	health2 "github.com/flipkart-incubator/dkv/internal/health"
-=======
 	"net"
 	"os/exec"
 	"strings"
 	"sync"
 	"testing"
 	"time"
-
-	"github.com/flipkart-incubator/dkv/internal/health"
->>>>>>> fc9d32a2
+	health2 "github.com/flipkart-incubator/dkv/internal/health"
 	serveroptsInternal "github.com/flipkart-incubator/dkv/internal/serveropts"
 	"github.com/flipkart-incubator/dkv/internal/stats"
 	"github.com/flipkart-incubator/dkv/internal/storage"
@@ -34,13 +29,8 @@
 	dkvSvc   DKVService
 	grpcSrvr *grpc.Server
 	lgr, _   = zap.NewDevelopment()
-<<<<<<< HEAD
 	opts     = serveroptsInternal.ServerOpts{
 		HealthCheckTickerInterval: health2.DefaultHealthCheckTickterInterval,
-=======
-	opts     = &serveroptsInternal.ServerOpts{
-		HealthCheckTickerInterval: health.DefaultHealthCheckTickterInterval,
->>>>>>> fc9d32a2
 		StatsCli:                  stats.NewNoOpClient(),
 		Logger:                    lgr,
 	}
