--- conflicted
+++ resolved
@@ -6,15 +6,6 @@
 	"fmt"
 	"github.com/flipkart-incubator/dkv/internal/discovery"
 	"github.com/flipkart-incubator/dkv/internal/hlc"
-<<<<<<< HEAD
-	"google.golang.org/protobuf/types/known/emptypb"
-	"io"
-	"math/rand"
-	"strings"
-	"time"
-
-=======
->>>>>>> f721af7b
 	"github.com/flipkart-incubator/dkv/internal/stats"
 	"github.com/flipkart-incubator/dkv/internal/storage"
 	"github.com/flipkart-incubator/dkv/pkg/ctl"
@@ -53,11 +44,7 @@
 
 type replInfo struct {
 	// can be nil only initially when trying to find a master to replicate from
-<<<<<<< HEAD
-	replCli     *ctl.DKVClient
-=======
 	replCli *ctl.DKVClient
->>>>>>> f721af7b
 	// replActive can be used to avoid setting replCli to nil during master reelection
 	// which would otherwise require additional locks to prevent crashes due to intermediate null switches
 	replActive   bool
@@ -355,11 +342,7 @@
 			}
 		}
 		if len(filteredVBuckets) == 0 {
-<<<<<<< HEAD
-			return nil, fmt.Errorf("No active master found for database %s and vBucket %s",
-=======
 			return nil, fmt.Errorf("no active master found for database %s and vBucket %s",
->>>>>>> f721af7b
 				ss.regionInfo.Database, ss.regionInfo.VBucket)
 		} else {
 			vBuckets = filteredVBuckets
