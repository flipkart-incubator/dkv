package slave

import (
	"context"
	"errors"
<<<<<<< HEAD
	"github.com/prometheus/client_golang/prometheus"
	"io"
	"strings"
	"time"

=======
	"fmt"
	"github.com/flipkart-incubator/dkv/internal/discovery"
	"github.com/flipkart-incubator/dkv/internal/hlc"
>>>>>>> cedb1823
	"github.com/flipkart-incubator/dkv/internal/stats"
	"github.com/flipkart-incubator/dkv/internal/storage"
	"github.com/flipkart-incubator/dkv/pkg/ctl"
	"github.com/flipkart-incubator/dkv/pkg/serverpb"
	"go.uber.org/zap"
	"google.golang.org/protobuf/types/known/emptypb"
	"io"
	"math/rand"
	"strings"
	"time"
)

// A DKVService represents a service for serving key value data.
type DKVService interface {
	io.Closer
	serverpb.DKVServer
	serverpb.DKVDiscoveryNodeServer
}

type ReplicationConfig struct {
	// Max num changes to poll from master in a single replication call
	MaxNumChngs uint32
	// Interval to periodically poll changes from master
	ReplPollInterval time.Duration
	// Maximum allowed replication lag from master for the slave to be considered valid
	MaxActiveReplLag uint64
	// Maximum allowed replication time elapsed from master for the slave to be considered valid
	// Applicable when replication requests are erroring out due to an issue with master / slave
	MaxActiveReplElapsed uint64
	// Listener address of the master node
	ReplMasterAddr string
	// Temporary flag to disable automatic master discovery until https://github.com/flipkart-incubator/dkv/issues/82 is fixed
	// The above issue causes replication issues during master switch due to inconsistent change numbers
	DisableAutoMasterDisc bool
}

type replInfo struct {
	// can be nil only initially when trying to find a master to replicate from
	replCli *ctl.DKVClient
	// replActive can be used to avoid setting replCli to nil during master reelection
	// which would otherwise require additional locks to prevent crashes due to intermediate null switches
	replActive   bool
	replTckr     *time.Ticker
	replStop     chan struct{}
	replLag      uint64
	lastReplTime uint64
	replConfig   *ReplicationConfig
	fromChngNum  uint64
}

type slaveService struct {
	store       storage.KVStore
	ca          storage.ChangeApplier
	lg          *zap.Logger
	statsCli    stats.Client
<<<<<<< HEAD
	stat        *stat
	replCli     *ctl.DKVClient
	replTckr    *time.Ticker
	replStop    chan struct{}
	replLag     uint64
	fromChngNum uint64
	maxNumChngs uint32
}

type stat struct {
	ReplicationLag prometheus.Gauge
}

func newStat() *stat {
	repliacationLag := prometheus.NewGauge(prometheus.GaugeOpts{
		Namespace: "slave",
		Name:      "replication_lag",
		Help:      "replication lag of the slave",
	})
	prometheus.MustRegister(repliacationLag)
	return &stat{
		ReplicationLag: repliacationLag,
	}
}

// TODO: check if this needs to be exposed as a flag
const maxNumChangesRepl = 10000

=======
	regionInfo  *serverpb.RegionInfo
	clusterInfo discovery.ClusterInfoGetter
	isClosed    bool
	replInfo    *replInfo
}

>>>>>>> cedb1823
// NewService creates a slave DKVService that periodically polls
// for changes from master node and replicates them onto its local
// storage. As a result, it forbids changes to this local storage
// through any of the other key value mutators.
func NewService(store storage.KVStore, ca storage.ChangeApplier, lgr *zap.Logger,
	statsCli stats.Client, regionInfo *serverpb.RegionInfo, replConf *ReplicationConfig, clusterInfo discovery.ClusterInfoGetter) (DKVService, error) {
	if store == nil || ca == nil {
		return nil, errors.New("invalid args - params `store`, `ca` and `replPollInterval` are all mandatory")
	}
	return newSlaveService(store, ca, lgr, statsCli, regionInfo, replConf, clusterInfo), nil
}

<<<<<<< HEAD
func newSlaveService(store storage.KVStore, ca storage.ChangeApplier, replCli *ctl.DKVClient, pollInterval time.Duration,
	lgr *zap.Logger, statsCli stats.Client) *slaveService {
	ss := &slaveService{store: store, ca: ca, replCli: replCli, lg: lgr, statsCli: statsCli,stat: newStat()}
	ss.startReplication(pollInterval)
=======
func newSlaveService(store storage.KVStore, ca storage.ChangeApplier, lgr *zap.Logger,
	statsCli stats.Client, info *serverpb.RegionInfo, replConf *ReplicationConfig, clusterInfo discovery.ClusterInfoGetter) *slaveService {
	ri := &replInfo{replConfig: replConf}
	ss := &slaveService{store: store, ca: ca, lg: lgr, statsCli: statsCli,
		regionInfo: info, replInfo: ri, clusterInfo: clusterInfo}
	ss.findAndConnectToMaster()
	ss.startReplication()
>>>>>>> cedb1823
	return ss
}

func (ss *slaveService) Put(_ context.Context, _ *serverpb.PutRequest) (*serverpb.PutResponse, error) {
	return nil, errors.New("DKV slave service does not support keyspace mutations")
}

func (ss *slaveService) Delete(_ context.Context, _ *serverpb.DeleteRequest) (*serverpb.DeleteResponse, error) {
	return nil, errors.New("DKV slave service does not support keyspace mutations")
}

func (ss *slaveService) CompareAndSet(_ context.Context, _ *serverpb.CompareAndSetRequest) (*serverpb.CompareAndSetResponse, error) {
	return nil, errors.New("DKV slave service does not support keyspace mutations")
}

func (ss *slaveService) Get(ctx context.Context, getReq *serverpb.GetRequest) (*serverpb.GetResponse, error) {
	readResults, err := ss.store.Get(getReq.Key)
	res := &serverpb.GetResponse{Status: newEmptyStatus()}
	if err != nil {
		res.Status = newErrorStatus(err)
	} else {
		if len(readResults) == 1 {
			res.Value = readResults[0].Value
		}
	}
	return res, err
}

func (ss *slaveService) MultiGet(ctx context.Context, multiGetReq *serverpb.MultiGetRequest) (*serverpb.MultiGetResponse, error) {
	readResults, err := ss.store.Get(multiGetReq.Keys...)
	res := &serverpb.MultiGetResponse{Status: newEmptyStatus()}
	if err != nil {
		res.Status = newErrorStatus(err)
	} else {
		res.KeyValues = readResults
	}
	return res, err
}

func (ss *slaveService) Iterate(iterReq *serverpb.IterateRequest, dkvIterSrvr serverpb.DKV_IterateServer) error {
	iteration := storage.NewIteration(ss.store, iterReq)
	err := iteration.ForEach(func(e *storage.KVEntry) error {
		itRes := &serverpb.IterateResponse{Status: newEmptyStatus(), Key: e.Key, Value: e.Value}
		return dkvIterSrvr.Send(itRes)
	})
	if err != nil {
		itRes := &serverpb.IterateResponse{Status: newErrorStatus(err)}
		return dkvIterSrvr.Send(itRes)
	}
	return nil
}

func (ss *slaveService) Close() error {
	ss.lg.Info("Closing the slave service")
	ss.replInfo.replStop <- struct{}{}
	ss.replInfo.replTckr.Stop()
	if ss.replInfo.replCli != nil {
		ss.replInfo.replCli.Close()
	}
	ss.store.Close()
	ss.isClosed = true
	return nil
}

func (ss *slaveService) startReplication() {
	ss.replInfo.replTckr = time.NewTicker(ss.replInfo.replConfig.ReplPollInterval)
	latestChngNum, _ := ss.ca.GetLatestAppliedChangeNumber()
	ss.replInfo.fromChngNum = 1 + latestChngNum
	ss.replInfo.replStop = make(chan struct{})
	slg := ss.lg.Sugar()
	slg.Infof("Replicating changes from change number: %d and polling interval: %s", ss.replInfo.fromChngNum, ss.replInfo.replConfig.ReplPollInterval.String())
	slg.Sync()
	go ss.pollAndApplyChanges()
}

func (ss *slaveService) pollAndApplyChanges() {
	for {
		select {
<<<<<<< HEAD
		case <-ss.replTckr.C:
			ss.lg.Info("Current replication lag", zap.Uint64("ReplicationLag", ss.replLag))
			ss.statsCli.Gauge("replication.lag", int64(ss.replLag))
			ss.stat.ReplicationLag.Set(float64(ss.replLag))
			if err := ss.applyChangesFromMaster(ss.maxNumChngs); err != nil {
				ss.lg.Fatal("Unable to retrieve changes from master", zap.Error(err))
=======
		case <-ss.replInfo.replTckr.C:
			ss.lg.Info("Current replication lag", zap.Uint64("ReplicationLag", ss.replInfo.replLag))
			ss.statsCli.Gauge("replication.lag", int64(ss.replInfo.replLag))
			if err := ss.applyChangesFromMaster(ss.replInfo.replConfig.MaxNumChngs); err != nil {
				ss.lg.Error("Unable to retrieve changes from master", zap.Error(err))
				if err := ss.replaceMasterIfInactive(); err != nil {
					ss.lg.Error("Unable to replace master", zap.Error(err))
				}
>>>>>>> cedb1823
			}
		case <-ss.replInfo.replStop:
			ss.lg.Info("Stopping the change poller")
			break
		}
	}
}

func (ss *slaveService) applyChangesFromMaster(chngsPerBatch uint32) error {
	defer ss.statsCli.Timing("slave.applyChangesFromMaster.latency.ms", time.Now())

	if ss.replInfo.replCli == nil || !ss.replInfo.replActive {
		return errors.New("can not replicate as unable to connect to an active master")
	}
	ss.lg.Info("Retrieving changes from master", zap.Uint64("FromChangeNumber", ss.replInfo.fromChngNum), zap.Uint32("ChangesPerBatch", chngsPerBatch))

	res, err := ss.replInfo.replCli.GetChanges(ss.replInfo.fromChngNum, chngsPerBatch)
	if err == nil {
		if res.Status.Code != 0 {
			// this is an error from DKV master's end
			err = errors.New(res.Status.Message)
		} else {
			if res.MasterChangeNumber < (ss.replInfo.fromChngNum - 1) {
				ss.lg.Error("change number of the master node can not be lesser than the change number of the slave node", zap.Uint64("MasterChangeNum", res.MasterChangeNumber), zap.Uint64("FromChangeNum", ss.replInfo.fromChngNum))
				err = errors.New("change number of the master node can not be lesser than the change number of the slave node")
			} else {
				if err = ss.applyChanges(res); err == nil {
					ss.replInfo.lastReplTime = hlc.UnixNow()
				}
			}
		}
	} else {
		if strings.Contains(err.Error(), "ResourceExhausted") {
			// This is an error from DKV slave's end where the GRPC
			// receive buffer is exhausted. We now attempt to retrieve
			// the changes by halving the batch size. We try this until
			// the batch size can no longer be halved (= 0) and then
			// give up with an error. In such cases, this method is
			// invoked recursively utmost log2[ss.maxNumChngs] times.
			ss.lg.Warn("GetChanges call exceeded resource limits", zap.Error(err))
			if newMaxNumChngs := chngsPerBatch >> 1; newMaxNumChngs > 0 {
				ss.lg.Warn("Retrieving smaller batches of changes", zap.Uint32("before", chngsPerBatch), zap.Uint32("after", newMaxNumChngs))
				err = ss.applyChangesFromMaster(newMaxNumChngs)
			} else {
				err = errors.New("unable to retrieve changes from master due to GRPC resource exhaustion on slave")
			}
		}
	}
	return err
}

func (ss *slaveService) applyChanges(chngsRes *serverpb.GetChangesResponse) error {
	if chngsRes.NumberOfChanges > 0 {
		ss.lg.Info("Applying the changes received from master", zap.Uint32("NumberOfChanges", chngsRes.NumberOfChanges))
		actChngNum, err := ss.ca.SaveChanges(chngsRes.Changes)
		if err != nil {
			return err
		}
		ss.replInfo.fromChngNum = actChngNum + 1
		ss.lg.Info("Changes applied to local storage", zap.Uint64("FromChangeNumber", ss.replInfo.fromChngNum))
		ss.replInfo.replLag = chngsRes.MasterChangeNumber - actChngNum
	} else {
		ss.lg.Info("Not received any changes from master")
	}
	return nil
}

func newErrorStatus(err error) *serverpb.Status {
	return &serverpb.Status{Code: -1, Message: err.Error()}
}

func newEmptyStatus() *serverpb.Status {
	return &serverpb.Status{Code: 0, Message: ""}
}

func (ss *slaveService) GetStatus(context context.Context, request *emptypb.Empty) (*serverpb.RegionInfo, error) {
	if ss.replInfo.replLag > ss.replInfo.replConfig.MaxActiveReplLag {
		ss.regionInfo.Status = serverpb.RegionStatus_INACTIVE
	} else if ss.replInfo.lastReplTime == 0 || hlc.GetTimeAgo(ss.replInfo.lastReplTime) > ss.replInfo.replConfig.MaxActiveReplElapsed {
		ss.regionInfo.Status = serverpb.RegionStatus_INACTIVE
	} else if ss.isClosed {
		ss.regionInfo.Status = serverpb.RegionStatus_INACTIVE
	} else {
		ss.regionInfo.Status = serverpb.RegionStatus_ACTIVE_SLAVE
	}
	ss.regionInfo.MasterHost = &ss.replInfo.replConfig.ReplMasterAddr
	ss.lg.Debug("Current Info", zap.String("Status", ss.regionInfo.Status.String()),
		zap.Uint64("Repl Lag", ss.replInfo.replLag), zap.Uint64("Last Repl time", ss.replInfo.lastReplTime))
	return ss.regionInfo, nil
}

func (ss *slaveService) replaceMasterIfInactive() error {
	if ss.replInfo.replConfig.DisableAutoMasterDisc {
		return nil
	}
	if regions, err := ss.clusterInfo.GetClusterStatus(ss.regionInfo.GetDatabase(), ss.regionInfo.GetVBucket()); err == nil {
		var currentMaster *serverpb.RegionInfo = nil
		for _, region := range regions {
			if region.NodeAddress == ss.replInfo.replConfig.ReplMasterAddr {
				currentMaster = region
				break
			}
		}

		if currentMaster == nil {
			// Current Master not found in cluster. implies current master is inactive
			return ss.reconnectMaster()
		} else if !isVBucketApplicableToBeMaster(currentMaster) {
			return ss.reconnectMaster()
		} else {
			// current master is active. No action required as replication error could be temporary
			// need to validate this assumption though
			return nil
		}
	} else {
		return err
	}
}

func (ss *slaveService) reconnectMaster() error {
	// This is so that replication doesn't happen from inactive master
	// which could otherwise result in slave marking itself active if no errors in replication
	ss.replInfo.replConfig.ReplMasterAddr = ""
	ss.replInfo.replActive = false
	return ss.findAndConnectToMaster()
}

func (ss *slaveService) findAndConnectToMaster() error {
	if master, err := ss.findNewMaster(); err == nil {
		// TODO: Check if authority override option is needed for slaves while they connect with masters
		if replCli, err := ctl.NewInSecureDKVClient(*master, ""); err == nil {
			if ss.replInfo.replCli != nil {
				ss.replInfo.replCli.Close()
			}
			ss.replInfo.replCli = replCli
			ss.replInfo.replConfig.ReplMasterAddr = *master
			ss.replInfo.replActive = true
		} else {
			ss.lg.Warn("Unable to create a replication client", zap.Error(err))
			return err
		}
	} else {
		ss.lg.Warn("Unable to find a master for this slave to replicate from", zap.Error(err))
		return err
	}
	return nil
}

// Finds a new active master for the region
// Prefers followers within the local DC first, followed by master within local DC
// followed by followers outside DC, followed by master outside DC
// TODO - rather than randomly selecting a master from applicable followers, load balance to distribute better
func (ss *slaveService) findNewMaster() (*string, error) {
	if ss.replInfo.replConfig.DisableAutoMasterDisc {
		return &ss.replInfo.replConfig.ReplMasterAddr, nil
	}
	// Get all active regions
	if vBuckets, err := ss.clusterInfo.GetClusterStatus(ss.regionInfo.GetDatabase(), ss.regionInfo.GetVBucket()); err == nil {
		// Filter regions applicable to become master for this slave
		var filteredVBuckets []*serverpb.RegionInfo
		for _, vBucket := range vBuckets {
			if isVBucketApplicableToBeMaster(vBucket) {
				filteredVBuckets = append(filteredVBuckets, vBucket)
			}
		}
		if len(filteredVBuckets) == 0 {
			return nil, fmt.Errorf("no active master found for database %s and vBucket %s",
				ss.regionInfo.Database, ss.regionInfo.VBucket)
		} else {
			vBuckets = filteredVBuckets
		}

		// If any region exists within the DC, prefer those.
		var localDCVBuckets []*serverpb.RegionInfo
		for _, vBucket := range vBuckets {
			if vBucket.DcID == ss.regionInfo.DcID {
				localDCVBuckets = append(localDCVBuckets, vBucket)
			}
		}
		if len(localDCVBuckets) > 0 {
			vBuckets = localDCVBuckets
		}

		// If any non master region exists, prefer those.
		var followers []*serverpb.RegionInfo
		for _, vBucket := range vBuckets {
			if vBucket.Status != serverpb.RegionStatus_LEADER {
				followers = append(followers, vBucket)
			}
		}
		if len(followers) > 0 {
			vBuckets = followers
		}

		// Randomly select 1 region
		idx := rand.Intn(len(vBuckets))
		return &vBuckets[idx].NodeAddress, nil
	} else {
		return nil, err
	}
}

// Assumption is slave can not replicate from any other slave
// if above assumption is incorrect, we should modify the filter conditions appropriately
func isVBucketApplicableToBeMaster(info *serverpb.RegionInfo) bool {
	return info.Status == serverpb.RegionStatus_LEADER || info.Status == serverpb.RegionStatus_PRIMARY_FOLLOWER ||
		info.Status == serverpb.RegionStatus_SECONDARY_FOLLOWER
}<|MERGE_RESOLUTION|>--- conflicted
+++ resolved
@@ -3,17 +3,14 @@
 import (
 	"context"
 	"errors"
-<<<<<<< HEAD
 	"github.com/prometheus/client_golang/prometheus"
 	"io"
 	"strings"
 	"time"
 
-=======
 	"fmt"
 	"github.com/flipkart-incubator/dkv/internal/discovery"
 	"github.com/flipkart-incubator/dkv/internal/hlc"
->>>>>>> cedb1823
 	"github.com/flipkart-incubator/dkv/internal/stats"
 	"github.com/flipkart-incubator/dkv/internal/storage"
 	"github.com/flipkart-incubator/dkv/pkg/ctl"
@@ -63,13 +60,11 @@
 	replConfig   *ReplicationConfig
 	fromChngNum  uint64
 }
-
 type slaveService struct {
 	store       storage.KVStore
 	ca          storage.ChangeApplier
 	lg          *zap.Logger
 	statsCli    stats.Client
-<<<<<<< HEAD
 	stat        *stat
 	replCli     *ctl.DKVClient
 	replTckr    *time.Ticker
@@ -97,15 +92,17 @@
 
 // TODO: check if this needs to be exposed as a flag
 const maxNumChangesRepl = 10000
-
-=======
+type slaveService struct {
+	store       storage.KVStore
+	ca          storage.ChangeApplier
+	lg          *zap.Logger
+	statsCli    stats.Client
 	regionInfo  *serverpb.RegionInfo
 	clusterInfo discovery.ClusterInfoGetter
 	isClosed    bool
 	replInfo    *replInfo
 }
 
->>>>>>> cedb1823
 // NewService creates a slave DKVService that periodically polls
 // for changes from master node and replicates them onto its local
 // storage. As a result, it forbids changes to this local storage
@@ -118,12 +115,6 @@
 	return newSlaveService(store, ca, lgr, statsCli, regionInfo, replConf, clusterInfo), nil
 }
 
-<<<<<<< HEAD
-func newSlaveService(store storage.KVStore, ca storage.ChangeApplier, replCli *ctl.DKVClient, pollInterval time.Duration,
-	lgr *zap.Logger, statsCli stats.Client) *slaveService {
-	ss := &slaveService{store: store, ca: ca, replCli: replCli, lg: lgr, statsCli: statsCli,stat: newStat()}
-	ss.startReplication(pollInterval)
-=======
 func newSlaveService(store storage.KVStore, ca storage.ChangeApplier, lgr *zap.Logger,
 	statsCli stats.Client, info *serverpb.RegionInfo, replConf *ReplicationConfig, clusterInfo discovery.ClusterInfoGetter) *slaveService {
 	ri := &replInfo{replConfig: replConf}
@@ -131,7 +122,6 @@
 		regionInfo: info, replInfo: ri, clusterInfo: clusterInfo}
 	ss.findAndConnectToMaster()
 	ss.startReplication()
->>>>>>> cedb1823
 	return ss
 }
 
@@ -210,23 +200,15 @@
 func (ss *slaveService) pollAndApplyChanges() {
 	for {
 		select {
-<<<<<<< HEAD
-		case <-ss.replTckr.C:
-			ss.lg.Info("Current replication lag", zap.Uint64("ReplicationLag", ss.replLag))
-			ss.statsCli.Gauge("replication.lag", int64(ss.replLag))
-			ss.stat.ReplicationLag.Set(float64(ss.replLag))
-			if err := ss.applyChangesFromMaster(ss.maxNumChngs); err != nil {
-				ss.lg.Fatal("Unable to retrieve changes from master", zap.Error(err))
-=======
 		case <-ss.replInfo.replTckr.C:
 			ss.lg.Info("Current replication lag", zap.Uint64("ReplicationLag", ss.replInfo.replLag))
 			ss.statsCli.Gauge("replication.lag", int64(ss.replInfo.replLag))
+			ss.stat.ReplicationLag.Set(float64(ss.replLag))
 			if err := ss.applyChangesFromMaster(ss.replInfo.replConfig.MaxNumChngs); err != nil {
 				ss.lg.Error("Unable to retrieve changes from master", zap.Error(err))
 				if err := ss.replaceMasterIfInactive(); err != nil {
 					ss.lg.Error("Unable to replace master", zap.Error(err))
 				}
->>>>>>> cedb1823
 			}
 		case <-ss.replInfo.replStop:
 			ss.lg.Info("Stopping the change poller")
