package slave

import (
	"bytes"
	"context"
	"crypto/rand"
	"fmt"
	"net"
	"os/exec"
	"strings"
	"sync"
	"testing"
	"time"

	"github.com/flipkart-incubator/dkv/internal/discovery"
	dkv_sync "github.com/flipkart-incubator/dkv/internal/sync"
	nexus_api "github.com/flipkart-incubator/nexus/pkg/api"
	nexus "github.com/flipkart-incubator/nexus/pkg/raft"

	"github.com/flipkart-incubator/dkv/pkg/health"

	"github.com/flipkart-incubator/dkv/internal/master"
	"github.com/flipkart-incubator/dkv/internal/opts"
	"github.com/flipkart-incubator/dkv/internal/stats"
	"github.com/flipkart-incubator/dkv/internal/storage"
	"github.com/flipkart-incubator/dkv/internal/storage/badger"
	"github.com/flipkart-incubator/dkv/internal/storage/rocksdb"
	"github.com/flipkart-incubator/dkv/pkg/ctl"
	"github.com/flipkart-incubator/dkv/pkg/serverpb"
	"go.uber.org/zap"
	"google.golang.org/grpc"
)

const (
	masterDBFolder = "/tmp/dkv_test_db_master"
	slaveDBFolder  = "/tmp/dkv_test_db_slave"
	masterSvcPort  = 8181
	slaveSvcPort   = 8282
	dkvSvcHost     = "localhost"
	cacheSize      = 3 << 30

	// for creating a distribute server cluster
	dbFolderMaster = "/tmp/dkv_test_db_master"
	dbFolderSlave  = "/tmp/dkv_test_db_slave"
	clusterSize    = 5
	discoveryPort  = 8686
	logDir         = "/tmp/dkv_test/logs"
	snapDir        = "/tmp/dkv_test/snap"
	clusterURL     = "http://127.0.0.1:9331,http://127.0.0.1:9332,http://127.0.0.1:9333,http://127.0.0.1:9334,http://127.0.0.1:9335"
	replTimeout    = 3 * time.Second
	engine         = "rocksdb"
	dbName         = "default"
	vbucket        = "default"
)

var (
	masterCli      *ctl.DKVClient
	masterSvc      master.DKVService
	masterGrpcSrvr *grpc.Server
	slaveCli       *ctl.DKVClient
	slaveSvc       DKVService
	slaveGrpcSrvr  *grpc.Server
	healthCheckCli *HealthCheckClient

	lgr, _     = zap.NewDevelopment()
	serverOpts = &opts.ServerOpts{
		Logger:                    lgr,
		StatsCli:                  stats.NewNoOpClient(),
		HealthCheckTickerInterval: opts.DefaultHealthCheckTickterInterval,
	}

	// for creating a distribute server cluster
<<<<<<< HEAD
	dkvPorts        = map[int]int{1: 9091, 2: 9092, 3: 9093, 4: 9094, 5: 9095}
=======
	dkvPorts        = map[int]int{1: 9981, 2: 9982, 3: 9983, 4: 9984, 5: 9985}
>>>>>>> e1eba295
	grpcSrvs        = make(map[int]*grpc.Server)
	dkvClis         = make(map[int]*ctl.DKVClient)
	dkvSvcs         = make(map[int]DKVService)
	mutex           = sync.Mutex{}
	discoveryCli    discovery.Client
	discoverydkvSvc master.DKVService
	closedMasters   = make(map[int]bool)
)

type HealthCheckClient struct {
	cliConn        *grpc.ClientConn
	healthCheckCli health.HealthClient
}

func TestMasterRocksDBSlaveRocksDB(t *testing.T) {
	masterRDB := newRocksDBStore(masterDBFolder)
	slaveRDB := newRocksDBStore(slaveDBFolder)
	testMasterSlaveRepl(t, masterRDB, slaveRDB, masterRDB, slaveRDB, masterRDB)
}

func TestMasterRocksDBSlaveBadger(t *testing.T) {
	masterRDB := newRocksDBStore(masterDBFolder)
	slaveRDB := newBadgerDBStore(slaveDBFolder)
	testMasterSlaveRepl(t, masterRDB, slaveRDB, masterRDB, slaveRDB, masterRDB)
}

func TestSlaveDiscoveryFunctionality(t *testing.T) {
	masterRDB := newRocksDBStore(masterDBFolder)
	slaveRDB := newRocksDBStore(slaveDBFolder)
	testGetStatus(t, masterRDB, slaveRDB, masterRDB, slaveRDB, masterRDB)
}

func TestSlaveHealthCheck(t *testing.T) {
	masterRDB := newRocksDBStore(masterDBFolder)
	slaveRDB := newRocksDBStore(slaveDBFolder)
	testHealthCheck(t, masterRDB, slaveRDB, masterRDB, slaveRDB, masterRDB)
}

func TestSlaveHealthCheckStream(t *testing.T) {
	masterRDB := newRocksDBStore(masterDBFolder)
	slaveRDB := newRocksDBStore(slaveDBFolder)
	testHealthCheckStream(t, masterRDB, slaveRDB, masterRDB, slaveRDB, masterRDB)
}

func TestSlaveAutoConnect(t *testing.T) {
	//reset raft directories
	resetRaftStateDirs(t)

	//start discovery server
	startDiscoveryServer()
	sleepInSecs(3)
	startDiscoveryCli()
	defer discoverydkvSvc.Close()
	defer discoveryCli.Close()

	//start dkvservers
	initDKVServers()
	sleepInSecs(3)
	registerDkvServerWithDiscovery()
	initDKVClients()
	defer stopClients()
	defer stopServers()

	//start slave server
	startSlaveAndAttachToMaster(nil)
	registerSlaveWithDiscovery()
	sleepInSecs(10)
	defer closeSlave()
	if err := slaveSvc.(*slaveService).findAndConnectToMaster(); err != nil {
		t.Fatalf("Cannot connect to new master. Error: %v", err)
	}
	lastClosedMasterId := -1
	for cnt := 0; cnt < clusterSize+1; cnt++ {
		masterId := getCurrentMasterIdFromSlave(t)
		t.Log("Current master id:", dkvPorts[masterId])
		currentMasterSvc := dkvSvcs[masterId]
		currentMasterCli := dkvClis[masterId]
		//add some kv using CLI
		fg := false
		for i := 0; i < 10; i++ {
			if lastClosedMasterId != -1 && fg == false {
				// add current node to the cluster config
				currentMasterCli.AddNode(getNodeUrl(lastClosedMasterId))
				fg = true
			}
			key, value := fmt.Sprintf("K_CLI_%d_%d", i, cnt), fmt.Sprintf("V_CLI_%d_%d", i, cnt)
			if err := currentMasterCli.PutTTL([]byte(key), []byte(value), uint64(time.Now().Add(2*time.Hour).Unix())); err != nil {
				t.Fatalf("Error while putting key to kv. Error: %v", err)
			}
		}

		if err := slaveSvc.(*slaveService).applyChangesFromMaster(100); err != nil {
			t.Errorf("Error while applying changes from master. Error: %v", err)
		}

		//abruptly stop the master
		grpcSrvs[masterId].Stop()
		currentMasterCli.Close()
		currentMasterSvc.Close()

		closedMasters[masterId] = true
		lastClosedMasterId = masterId

		//wait for new leader election
		sleepInSecs(10)

		//let slave connect to a new master
		slaveSvc.(*slaveService).reconnectMaster()
		masterId = getCurrentMasterIdFromSlave(t)
		startDkvSvcAndCli(lastClosedMasterId)
		sleepInSecs(10)

		t.Log("New master port:", dkvPorts[masterId])
	}
}

func getNodeUrl(id int) string {
	clusURLs := strings.Split(clusterURL, ",")
	return clusURLs[id-1]
}

func startDkvSvcAndCli(id int) {
	clusURLs := strings.Split(clusterURL, ",")
	go serveDistributedDKV(id, clusURLs[id-1])
	sleepInSecs(3)
	initSingleDkvClient(id)
	discoveryCli.RegisterRegion(dkvSvcs[id])
	discoveryCli.PropagateStatus()
}

func getCurrentMasterId(t *testing.T) int {
	var currentMaster string
	if regions, err := discoveryCli.GetClusterStatus(dbName, vbucket); err != nil {
		t.Fatalf("Error while fetching the cluster info. Cannot proceed further. Error: %v", err)
	} else {
		for _, region := range regions {
			if region.MasterHost != nil {
				currentMaster = *region.MasterHost
			}
		}
	}
	if currentMaster == "" {
		t.Fatalf("No master found")
	}
	detail := strings.Split(currentMaster, ":")
	for i := 1; i <= clusterSize; i++ {
		if fmt.Sprintf("%d", dkvPorts[i]) == detail[1] {
			return i
		}
	}
	t.Fatalf("Error: Master port not found")
	return -1
}

func getCurrentMasterIdFromSlave(t *testing.T) int {
	var currentMaster string
	if slaveSvc.(*slaveService).regionInfo.MasterHost != nil {
		currentMaster = *slaveSvc.(*slaveService).regionInfo.MasterHost
	}
	if currentMaster == "" {
		t.Fatalf("No master found")
	}
	detail := strings.Split(currentMaster, ":")
	for i := 1; i <= clusterSize; i++ {
		if fmt.Sprintf("%d", dkvPorts[i]) == detail[1] {
			return i
		}
	}
	t.Fatalf("Error: Master port not found")
	return -1
}

func registerSlaveWithDiscovery() {
	discoveryCli.RegisterRegion(slaveSvc)
	discoveryCli.PropagateStatus()
}

func registerDkvServerWithDiscovery() {
	for id := 1; id <= clusterSize; id++ {
		discoveryCli.RegisterRegion(dkvSvcs[id])
	}
	discoveryCli.PropagateStatus()
	sleepInSecs(3)
}

func startDiscoveryServer() {
	//todo check why does this need a kv store?
	discoverykvs, discoverycp, discoveryba := newKVStore(masterDBFolder + "_DC")
<<<<<<< HEAD
	discoverydkvSvc = master.NewStandaloneService(discoverykvs, discoverycp, discoveryba, &serverpb.RegionInfo{Database: dbName, VBucket: vbucket}, serverOpts, master.NewNoopStat())
=======
	discoverydkvSvc = master.NewStandaloneService(discoverykvs, discoverycp, discoveryba, &serverpb.RegionInfo{Database: dbName, VBucket: vbucket}, serverOpts)
>>>>>>> e1eba295
	grpcSrvr := grpc.NewServer()
	serverpb.RegisterDKVServer(grpcSrvr, discoverydkvSvc)
	serverpb.RegisterDKVReplicationServer(grpcSrvr, discoverydkvSvc)
	serverpb.RegisterDKVBackupRestoreServer(grpcSrvr, discoverydkvSvc)

	discoverServiceConf := &discovery.DiscoveryConfig{StatusTTl: 5, HeartbeatTimeout: 2}
	discoveryService, _ := discovery.NewDiscoveryService(discoverydkvSvc, zap.NewNop(), discoverServiceConf)
	serverpb.RegisterDKVDiscoveryServer(grpcSrvr, discoveryService)
	go grpcSrvr.Serve(newListener(discoveryPort))
}

func startDiscoveryCli() {
	clientConfig := &discovery.DiscoveryClientConfig{DiscoveryServiceAddr: fmt.Sprintf("%s:%d", dkvSvcHost, discoveryPort),
		PushStatusInterval: time.Duration(5), PollClusterInfoInterval: time.Duration(5)}
	discoveryCli, _ = discovery.NewDiscoveryClient(clientConfig, zap.NewNop())
}

func startSlaveAndAttachToMaster(client *ctl.DKVClient) {
	wg := sync.WaitGroup{}
	wg.Add(1)
	rdbStore := newRocksDBStore(dbFolderSlave)
	go serveStandaloneDKVSlave(&wg, rdbStore, rdbStore, client, false, discoveryCli)
	wg.Wait()

	// stop the slave poller so as to avoid race with this poller
	// and the explicit call to applyChangesFromMaster later
	//TODO Check why is this even required?
	slaveSvc.(*slaveService).replInfo.replTckr.Stop()
	slaveSvc.(*slaveService).replInfo.replStop <- struct{}{}
	//sleepInSecs(2)

	slaveCli = newDKVClient(slaveSvcPort)
}

func stopClients() {
	for id := 1; id <= clusterSize; id++ {
		dkvClis[id].Close()
	}
}

func stopServers() {
	for id := 1; id <= clusterSize; id++ {
		if closedMasters[id] == true {
			continue
		}
		dkvSvcs[id].Close()
		grpcSrvs[id].GracefulStop()
	}
}

func initDKVClients(ids ...int) {
	for id := 1; id <= clusterSize; id++ {
		svcAddr := fmt.Sprintf("%s:%d", dkvSvcHost, dkvPorts[id])
		if client, err := ctl.NewInSecureDKVClient(svcAddr, ""); err != nil {
			panic(err)
		} else {
			dkvClis[id] = client
		}
	}
}

func initSingleDkvClient(id int) {
	svcAddr := fmt.Sprintf("%s:%d", dkvSvcHost, dkvPorts[id])
	if client, err := ctl.NewInSecureDKVClient(svcAddr, ""); err != nil {
		panic(err)
	} else {
		dkvClis[id] = client
	}
}

func initDKVServers() {
	clusURLs := strings.Split(clusterURL, ",")
	for id := 1; id <= clusterSize; id++ {
		go serveDistributedDKV(id, clusURLs[id-1])
	}
}

func serveDistributedDKV(id int, nodeURL string) {
	dkvSvc, grpcSvc := newDistributedDKVNode(id, nodeURL, clusterURL)
	mutex.Lock()
	dkvSvcs[id] = dkvSvc
	grpcSrvs[id] = grpcSvc
	mutex.Unlock()
	grpcSrvs[id].Serve(newListener(dkvPorts[id]))
}

func newReplicator(kvs storage.KVStore, nodeURL, clusterURL string) nexus_api.RaftReplicator {
	replStore := dkv_sync.NewDKVReplStore(kvs)
	opts := []nexus.Option{
		nexus.NodeUrl(nodeURL),
		nexus.LogDir(logDir),
		nexus.SnapDir(snapDir),
		nexus.ClusterUrl(clusterURL),
		nexus.ReplicationTimeout(replTimeout),
		//nexus.LeaseBasedReads(),
	}
	if nexusRepl, err := nexus_api.NewRaftReplicator(replStore, opts...); err != nil {
		panic(err)
	} else {
		return nexusRepl
	}
}

func newListener(port int) net.Listener {
	if lis, err := net.Listen("tcp", fmt.Sprintf(":%d", port)); err != nil {
		panic(fmt.Sprintf("failed to listen: %v", err))
	} else {
		return lis
	}
}

func newKVStore(dir string) (storage.KVStore, storage.ChangePropagator, storage.Backupable) {
	if err := exec.Command("rm", "-rf", dir).Run(); err != nil {
		panic(err)
	}
	switch engine {
	case "rocksdb":
		rocksDb, err := rocksdb.OpenDB(dir,
			rocksdb.WithSyncWrites(), rocksdb.WithCacheSize(cacheSize))
		if err != nil {
			panic(err)
		}
		return rocksDb, rocksDb, rocksDb
	case "badger":
		bdgrDb, err := badger.OpenDB(badger.WithSyncWrites(), badger.WithDBDir(dir))
		if err != nil {
			panic(err)
		}
		return bdgrDb, nil, bdgrDb
	default:
		panic(fmt.Sprintf("Unknown storage engine: %s", engine))
	}
}

func newDistributedDKVNode(id int, nodeURL, clusURL string) (DKVService, *grpc.Server) {
	dir := fmt.Sprintf("%s_%d", dbFolderMaster, id)
	kvs, cp, br := newKVStore(dir)
	dkvRepl := newReplicator(kvs, nodeURL, clusURL)
	dkvRepl.Start()
	regionInfo := &serverpb.RegionInfo{Database: dbName, VBucket: vbucket}
	regionInfo.NodeAddress = "127.0.0.1" + ":" + fmt.Sprint(dkvPorts[id])
<<<<<<< HEAD
	distSrv := master.NewDistributedService(kvs, cp, br, dkvRepl, regionInfo, serverOpts, master.NewNoopStat())
=======
	distSrv := master.NewDistributedService(kvs, cp, br, dkvRepl, regionInfo, serverOpts)
>>>>>>> e1eba295
	grpcSrv := grpc.NewServer()
	serverpb.RegisterDKVServer(grpcSrv, distSrv)
	serverpb.RegisterDKVClusterServer(grpcSrv, distSrv)
	serverpb.RegisterDKVReplicationServer(grpcSrv, distSrv)
	return distSrv, grpcSrv
}

func resetRaftStateDirs(t *testing.T) {
	if err := exec.Command("rm", "-rf", logDir).Run(); err != nil {
		t.Fatal(err)
	}
	if err := exec.Command("mkdir", "-p", logDir).Run(); err != nil {
		t.Fatal(err)
	}
	if err := exec.Command("rm", "-rf", snapDir).Run(); err != nil {
		t.Fatal(err)
	}
	if err := exec.Command("mkdir", "-p", snapDir).Run(); err != nil {
		t.Fatal(err)
	}
	for tmp := 1; tmp <= 5; tmp++ {
		folderName := fmt.Sprintf("%s_%d", dbFolderMaster, tmp)
		if err := exec.Command("rm", "-rf", folderName).Run(); err != nil {
			t.Fatal(err)
		}
		if err := exec.Command("mkdir", "-p", folderName).Run(); err != nil {
			t.Fatal(err)
		}
	}

	for tmp := 1; tmp <= 5; tmp++ {
		folderName := fmt.Sprintf("%s_%d", dbFolderSlave, tmp)
		if err := exec.Command("rm", "-rf", folderName).Run(); err != nil {
			t.Fatal(err)
		}
		if err := exec.Command("mkdir", "-p", folderName).Run(); err != nil {
			t.Fatal(err)
		}
	}
}

func TestLargePayloadsDuringRepl(t *testing.T) {
	masterRDB := newRocksDBStore(masterDBFolder)
	slaveRDB := newBadgerDBStore(slaveDBFolder)

	var wg sync.WaitGroup
	wg.Add(1)
	go serveStandaloneDKVMaster(&wg, masterRDB, masterRDB, masterRDB)
	wg.Wait()

	masterCli = newDKVClient(masterSvcPort)
	defer masterCli.Close()
	defer masterSvc.Close()
	defer masterGrpcSrvr.GracefulStop()

	wg.Add(1)
	go serveStandaloneDKVSlave(&wg, slaveRDB, slaveRDB, masterCli, false, testingClusterInfo{})
	wg.Wait()

	// stop the slave poller so as to avoid race with this poller
	// and the explicit call to applyChangesFromMaster later
	slaveSvc.(*slaveService).replInfo.replTckr.Stop()
	slaveSvc.(*slaveService).replInfo.replStop <- struct{}{}
	sleepInSecs(2)
	// Reduce the max number of changes for testing
	//slaveSvc.(*slaveService).maxNumChngs = 100

	slaveCli = newDKVClient(slaveSvcPort)
	defer slaveCli.Close()
	defer slaveSvc.Close()
	defer slaveGrpcSrvr.GracefulStop()

	// We insert data more than 50 MB on master that
	// results in the ResourceExhausted error on slave,
	// which when not handled properly causes assertion
	// failures on these key look ups.
	keySize, valSize := 1<<10, 1<<20
	numKeys := 50
	keys, vals := make([][]byte, numKeys), make([][]byte, numKeys)
	for i := 0; i < numKeys; i++ {
		keys[i] = make([]byte, keySize)
		rand.Read(keys[i])
		vals[i] = make([]byte, valSize)
		rand.Read(vals[i])
	}

	for i := 0; i < numKeys; i++ {
		if err := masterCli.Put(keys[i], vals[i]); err != nil {
			t.Fatalf("Unable to PUT key value pair at index: %d. Error: %v", i, err)
		}
	}

	// we try to sync with master 10 times before giving up
	for i := 1; i <= 10; i++ {
		slaveSvc.(*slaveService).applyChangesFromMaster(100)
	}

	for i := 0; i < numKeys; i++ {
		getRes, _ := slaveCli.Get(0, keys[i])
		if !bytes.Equal(vals[i], getRes.Value) {
			t.Errorf("Value mismatch for key value pair at index: %d", i)
		}
	}
}

func initMasterAndSlaves(masterStore, slaveStore storage.KVStore, cp storage.ChangePropagator, ca storage.ChangeApplier, masterBU storage.Backupable) {
	var wg sync.WaitGroup
	wg.Add(1)
	go serveStandaloneDKVMaster(&wg, masterStore, cp, masterBU)
	wg.Wait()

	masterCli = newDKVClient(masterSvcPort)

	wg.Add(1)
	go serveStandaloneDKVSlave(&wg, slaveStore, ca, masterCli, false, testingClusterInfo{})
	wg.Wait()

	// stop the slave poller so as to avoid race with this poller
	// and the explicit call to applyChangesFromMaster later
	slaveSvc.(*slaveService).replInfo.replTckr.Stop()
	slaveSvc.(*slaveService).replInfo.replStop <- struct{}{}
	sleepInSecs(2)

	slaveCli = newDKVClient(slaveSvcPort)
}

func testMasterSlaveRepl(t *testing.T, masterStore, slaveStore storage.KVStore, cp storage.ChangePropagator, ca storage.ChangeApplier, masterBU storage.Backupable) {

	initMasterAndSlaves(masterStore, slaveStore, cp, ca, masterBU)
	defer closeMasterAndSlave()

	numKeys, keyPrefix, valPrefix := 10, "K", "V"
	putKeys(t, masterCli, numKeys, keyPrefix, valPrefix, 0)

	numKeys, ttlKeyPrefix, ttlValPrefix, ttlExpiredKeyPrefix := 10, "TTL-K", "TTL-V", "EXPIRED-TTL-K"
	putKeys(t, masterCli, numKeys, ttlKeyPrefix, ttlValPrefix, uint64(time.Now().Add(2*time.Hour).Unix()))
	putKeys(t, masterCli, numKeys, ttlExpiredKeyPrefix, ttlValPrefix, uint64(time.Now().Add(-2*time.Second).Unix()))

	testDelete(t, masterCli, keyPrefix)

	maxNumChangesRepl := uint32(100)

	if err := slaveSvc.(*slaveService).applyChangesFromMaster(maxNumChangesRepl); err != nil {
		t.Error(err)
	}

	getKeys(t, masterCli, numKeys, keyPrefix, valPrefix)
	getKeys(t, slaveCli, numKeys, keyPrefix, valPrefix)

	//TTL
	getKeys(t, masterCli, numKeys, ttlKeyPrefix, ttlValPrefix)
	getKeys(t, slaveCli, numKeys, ttlKeyPrefix, ttlValPrefix)

	//TTL Expired
	getInvalidKeys(t, masterCli, numKeys, ttlExpiredKeyPrefix)
	getInvalidKeys(t, slaveCli, numKeys, ttlExpiredKeyPrefix)

	getNonExistentKey(t, slaveCli, keyPrefix)

	backupFolder := fmt.Sprintf("%s/backup", masterDBFolder)
	if err := masterCli.Backup(backupFolder); err != nil {
		t.Fatalf("An error occurred while backing up. Error: %v", err)
	}

	numKeys, keyPrefix, valPrefix = 10, "BK", "BV"
	putKeys(t, masterCli, numKeys, keyPrefix, valPrefix, 0)
	testDelete(t, masterCli, keyPrefix)

	if err := slaveSvc.(*slaveService).applyChangesFromMaster(maxNumChangesRepl); err != nil {
		t.Error(err)
	}

	getKeys(t, masterCli, numKeys, keyPrefix, valPrefix)
	getKeys(t, slaveCli, numKeys, keyPrefix, valPrefix)
	getNonExistentKey(t, slaveCli, keyPrefix)

	if err := masterCli.Restore(backupFolder); err != nil {
		t.Fatalf("An error occurred while restoring. Error: %v", err)
	}

	if err := slaveSvc.(*slaveService).applyChangesFromMaster(maxNumChangesRepl); err == nil {
		t.Error("Expected an error from slave instance")
	} else {
		t.Log(err)
	}
}

func testGetStatus(t *testing.T, masterStore, slaveStore storage.KVStore, cp storage.ChangePropagator, ca storage.ChangeApplier, masterBU storage.Backupable) {
	initMasterAndSlaves(masterStore, slaveStore, cp, ca, masterBU)
	defer closeMaster()

	numKeys, keyPrefix, valPrefix := 10, "KGetStatus", "VGetStatus"
	putKeys(t, masterCli, numKeys, keyPrefix, valPrefix, 0)

	slaveServer := slaveSvc.(*slaveService)
	validateStatus(t, "replNotStarted", serverpb.RegionStatus_INACTIVE)

	// Validate status when too high lag
	if err := slaveServer.applyChangesFromMaster(2); err != nil {
		t.Error(err)
	}
	if slaveServer.replInfo.replLag != 16 {
		t.Errorf("Replication lag unexpected, Expected: %d, Actual: %d", 16, slaveServer.replInfo.replLag)
	}
	validateStatus(t, "tooHighReplLag", serverpb.RegionStatus_INACTIVE)

	// Validate status when replication catching up
	if err := slaveServer.applyChangesFromMaster(4); err != nil {
		t.Error(err)
	}
	if slaveServer.replInfo.replLag != 8 {
		t.Errorf("Replication lag unexpected, Expected: %d, Actual: %d", 8, slaveServer.replInfo.replLag)
	}
	validateStatus(t, "replCaughtUp", serverpb.RegionStatus_ACTIVE_SLAVE)

	// Validate status when replication not successful for long time
	time.Sleep(7 * time.Second)
	validateStatus(t, "replDelayed", serverpb.RegionStatus_INACTIVE)

	// Validate status when replication caught up
	if err := slaveServer.applyChangesFromMaster(10); err != nil {
		t.Error(err)
	}
	if slaveServer.replInfo.replLag != 0 {
		t.Errorf("Replication lag unexpected, Expected: %d, Actual: %d", 0, slaveServer.replInfo.replLag)
	}
	validateStatus(t, "replCaughtUp", serverpb.RegionStatus_ACTIVE_SLAVE)

	// Validate status after closing
	closeSlave()
	validateStatus(t, "replCaughtUp", serverpb.RegionStatus_INACTIVE)
}

func validateStatus(t *testing.T, useCase string, expectedStatus serverpb.RegionStatus) {
	regionInfo, _ := slaveSvc.GetStatus(nil, nil)
	if regionInfo.Status != expectedStatus {
		t.Errorf("Unexpected status. Use case: %s, Expected: %s, Actual: %s", useCase,
			expectedStatus.String(), regionInfo.Status.String())
	}
}

func testHealthCheck(t *testing.T, masterStore, slaveStore storage.KVStore, cp storage.ChangePropagator, ca storage.ChangeApplier, masterBU storage.Backupable) {
	initMasterAndSlaves(masterStore, slaveStore, cp, ca, masterBU)
	defer closeMaster()

	numKeys, keyPrefix, valPrefix := 10, "KHealthCheck", "VHealthCheck"
	putKeys(t, masterCli, numKeys, keyPrefix, valPrefix, 0)

	slaveServer := slaveSvc.(*slaveService)
	validateHealthCheckResponse(t, "replNotStarted", health.HealthCheckResponse_NOT_SERVING)

	// Validate status when too high lag
	if err := slaveServer.applyChangesFromMaster(2); err != nil {
		t.Error(err)
	}
	if slaveServer.replInfo.replLag != 16 {
		t.Errorf("Replication lag unexpected, Expected: %d, Actual: %d", 16, slaveServer.replInfo.replLag)
	}
	validateHealthCheckResponse(t, "tooHighReplLag", health.HealthCheckResponse_NOT_SERVING)

	// Validate status when replication catching up
	if err := slaveServer.applyChangesFromMaster(4); err != nil {
		t.Error(err)
	}
	if slaveServer.replInfo.replLag != 8 {
		t.Errorf("Replication lag unexpected, Expected: %d, Actual: %d", 8, slaveServer.replInfo.replLag)
	}
	validateHealthCheckResponse(t, "replCaughtUp", health.HealthCheckResponse_SERVING)

	// Validate status when replication not successful for long time
	time.Sleep(7 * time.Second)
	validateHealthCheckResponse(t, "replDelayed", health.HealthCheckResponse_NOT_SERVING)

	// Validate status when replication caught up
	if err := slaveServer.applyChangesFromMaster(10); err != nil {
		t.Error(err)
	}
	if slaveServer.replInfo.replLag != 0 {
		t.Errorf("Replication lag unexpected, Expected: %d, Actual: %d", 0, slaveServer.replInfo.replLag)
	}
	validateHealthCheckResponse(t, "replCaughtUp", health.HealthCheckResponse_SERVING)

	// Validate status after closing
	closeSlave()
	validateHealthCheckResponse(t, "slaveClosed", health.HealthCheckResponse_NOT_SERVING)
}

func testHealthCheckStream(t *testing.T, masterStore, slaveStore storage.KVStore, cp storage.ChangePropagator, ca storage.ChangeApplier, masterBU storage.Backupable) {
	initMasterAndSlaves(masterStore, slaveStore, cp, ca, masterBU)
	defer closeMaster()

	numKeys, keyPrefix, valPrefix := 10, "KHealthCheck", "VHealthCheck"
	putKeys(t, masterCli, numKeys, keyPrefix, valPrefix, 0)

	slaveServer := slaveSvc.(*slaveService)
	healthCheckCli, err := newHealthCheckClient(slaveSvcPort)
	if err != nil {
		t.Errorf("Error while creating health check client. Error: %v", err)
	}
	defer healthCheckCli.cliConn.Close()
	validateHealthCheckResponseStream(t, "replNotStarted", health.HealthCheckResponse_NOT_SERVING, healthCheckCli)

	// Validate status when too high lag
	if err := slaveServer.applyChangesFromMaster(2); err != nil {
		t.Error(err)
	}
	if slaveServer.replInfo.replLag != 16 {
		t.Errorf("Replication lag unexpected, Expected: %d, Actual: %d", 16, slaveServer.replInfo.replLag)
	}
	validateHealthCheckResponseStream(t, "tooHighReplLag", health.HealthCheckResponse_NOT_SERVING, healthCheckCli)

	// Validate status when replication catching up
	if err := slaveServer.applyChangesFromMaster(4); err != nil {
		t.Error(err)
	}
	if slaveServer.replInfo.replLag != 8 {
		t.Errorf("Replication lag unexpected, Expected: %d, Actual: %d", 8, slaveServer.replInfo.replLag)
	}

	// this health check has been done in the same thread as the replication thread. That's why we cannot
	// have a health check time interval greater than the max replication lag. In a production use case
	// health check will done parallel to replication so the health check will not fail in case the time period
	// of the health check is greater than max replication lag
	validateHealthCheckResponseStream(t, "replCaughtUp", health.HealthCheckResponse_SERVING, healthCheckCli)

	// Validate status when replication not successful for long time
	time.Sleep(7 * time.Second)
	validateHealthCheckResponseStream(t, "replDelayed", health.HealthCheckResponse_NOT_SERVING, healthCheckCli)

	// Validate status when replication caught up
	if err := slaveServer.applyChangesFromMaster(10); err != nil {
		t.Error(err)
	}
	if slaveServer.replInfo.replLag != 0 {
		t.Errorf("Replication lag unexpected, Expected: %d, Actual: %d", 0, slaveServer.replInfo.replLag)
	}
	validateHealthCheckResponseStream(t, "replCaughtUp", health.HealthCheckResponse_SERVING, healthCheckCli)

	// Validate status after closing
	closeSlaveOnly()
	validateHealthCheckResponseStream(t, "slaveClosed", health.HealthCheckResponse_NOT_SERVING, healthCheckCli)
	slaveGrpcSrvr.Stop()
}

func validateHealthCheckResponseStream(t *testing.T, useCase string, expectedResponse health.HealthCheckResponse_ServingStatus, healthCheckCli *HealthCheckClient) {
	actualResponse, _ := healthCheckCli.healthCheckCli.Watch(context.Background(), &health.HealthCheckRequest{})
	if actualResponse == nil {
		t.Fatalf("Actual response is nil in use case %s. Expected Response: %s", useCase, expectedResponse.String())
	}
	recv, err := actualResponse.Recv()
	if err != nil {
		t.Fatalf("Error while receiving response from serve. Error: %v", err)
	}
	if recv == nil {
		t.Errorf("Recevied null message from the server during health check")
	}
	if recv.GetStatus() != expectedResponse {
		t.Errorf("Unexpected status. Use case: %s, Expected: %s, Actual: %s", useCase, expectedResponse.String(), recv.GetStatus().String())
	}
}

func validateHealthCheckResponse(t *testing.T, useCase string, expectedResponse health.HealthCheckResponse_ServingStatus) {
	actualResponse, _ := slaveSvc.Check(nil, nil)
	if actualResponse.GetStatus() != expectedResponse {
		t.Errorf("Unexpected status. Use case: %s, Expected: %s, Actual: %s", useCase,
			expectedResponse.String(), actualResponse.GetStatus().String())
	}
}

func putKeys(t *testing.T, dkvCli *ctl.DKVClient, numKeys int, keyPrefix, valPrefix string, ttl uint64) {
	for i := 1; i <= numKeys; i++ {
		key, value := fmt.Sprintf("%s%d", keyPrefix, i), fmt.Sprintf("%s%d", valPrefix, i)
		if err := dkvCli.PutTTL([]byte(key), []byte(value), ttl); err != nil {
			t.Fatalf("Unable to PUT. Key: %s, Value: %s, Error: %v", key, value, err)
		}
	}
}

func getKeys(t *testing.T, dkvCli *ctl.DKVClient, numKeys int, keyPrefix, valPrefix string) {
	rc := serverpb.ReadConsistency_SEQUENTIAL
	for i := 1; i <= numKeys; i++ {
		key, value := fmt.Sprintf("%s%d", keyPrefix, i), fmt.Sprintf("%s%d", valPrefix, i)
		if res, err := dkvCli.Get(rc, []byte(key)); err != nil {
			t.Fatalf("Unable to GET. Key: %s, Error: %v", key, err)
		} else if string(res.Value) != value {
			t.Errorf("GET value mismatch for Key: %s, Expected: %s, Actual: %s", key, value, res.Value)
		}
	}
}

func getInvalidKeys(t *testing.T, dkvCli *ctl.DKVClient, numKeys int, keyPrefix string) {
	rc := serverpb.ReadConsistency_SEQUENTIAL
	for i := 1; i <= numKeys; i++ {
		key := fmt.Sprintf("%s%d", keyPrefix, i)
		if res, err := dkvCli.Get(rc, []byte(key)); err != nil {
			t.Fatalf("Unable to GET. Key: %s, Error: %v", key, err)
		} else if res != nil && string(res.Value) != "" {
			t.Errorf("Expected no value for key %s. But got %s", key, string(res.Value))
		}
	}
}

func getNonExistentKey(t *testing.T, dkvCli *ctl.DKVClient, keyPrefix string) {
	rc := serverpb.ReadConsistency_SEQUENTIAL
	key := keyPrefix + "DeletedKey"
	if val, _ := dkvCli.Get(rc, []byte(key)); val != nil && string(val.Value) != "" {
		t.Errorf("Expected no value for key %s. But got %s", key, val)
	}
}

func testDelete(t *testing.T, dkvCli *ctl.DKVClient, keyPrefix string) {
	key, value := keyPrefix+"DeletedKey", "SomeValue"
	rc := serverpb.ReadConsistency_SEQUENTIAL
	if err := dkvCli.Put([]byte(key), []byte(value)); err != nil {
		t.Fatalf("Unable to PUT. Key: %s, Value: %s, Error: %v", key, value, err)
	}

	if err := dkvCli.Delete([]byte(key)); err != nil {
		t.Fatalf("Unable to DELETE. Key: %s, Error: %v", key, err)
	}

	if val, _ := dkvCli.Get(rc, []byte(key)); val != nil && string(val.Value) != "" {
		t.Errorf("Expected no value for key %s. But got %s", key, val)
	}
}

func newDKVClient(port int) *ctl.DKVClient {
	dkvSvcAddr := fmt.Sprintf("%s:%d", dkvSvcHost, port)
	if client, err := ctl.NewInSecureDKVClient(dkvSvcAddr, ""); err != nil {
		panic(err)
	} else {
		return client
	}

}

func newHealthCheckClient(port int) (*HealthCheckClient, error) {
	var options []grpc.DialOption
	options = append(options, grpc.WithInsecure())
	options = append(options, grpc.WithBlock())
	dkvSvcAddr := fmt.Sprintf("%s:%d", dkvSvcHost, port)
	conn, err := grpc.DialContext(context.Background(), dkvSvcAddr, options...)
	if err != nil {
		return nil, err
	}
	client := health.NewHealthClient(conn)
	return &HealthCheckClient{cliConn: conn, healthCheckCli: client}, nil
}

func newRocksDBStore(dbFolder string) rocksdb.DB {
	if err := exec.Command("rm", "-rf", dbFolder).Run(); err != nil {
		panic(err)
	}
	store, err := rocksdb.OpenDB(dbFolder,
		rocksdb.WithSyncWrites(), rocksdb.WithCacheSize(cacheSize))
	if err != nil {
		panic(err)
	}
	return store
}

func newBadgerDBStore(dbFolder string) badger.DB {
	if err := exec.Command("rm", "-rf", dbFolder).Run(); err != nil {
		panic(err)
	}
	store, err := badger.OpenDB(badger.WithSyncWrites(), badger.WithDBDir(dbFolder))
	if err != nil {
		panic(err)
	}
	return store
}

func serveStandaloneDKVMaster(wg *sync.WaitGroup, store storage.KVStore, cp storage.ChangePropagator, bu storage.Backupable) {
	// No need to set the storage.Backupable instance since its not needed here
	masterSvc = master.NewStandaloneService(store, cp, bu, &serverpb.RegionInfo{}, serverOpts, master.NewNoopStat())
	masterGrpcSrvr = grpc.NewServer()
	serverpb.RegisterDKVServer(masterGrpcSrvr, masterSvc)
	serverpb.RegisterDKVReplicationServer(masterGrpcSrvr, masterSvc)
	serverpb.RegisterDKVBackupRestoreServer(masterGrpcSrvr, masterSvc)
	lis := listen(masterSvcPort)
	wg.Done()
	masterGrpcSrvr.Serve(lis)
}

func serveStandaloneDKVSlave(wg *sync.WaitGroup, store storage.KVStore, ca storage.ChangeApplier, masterCli *ctl.DKVClient, disableAutoMasterDisc bool, discoveryClient discovery.Client) {
<<<<<<< HEAD
=======
	lgr, _ := zap.NewDevelopment()
>>>>>>> e1eba295
	replConf := ReplicationConfig{
		MaxNumChngs:           2,
		ReplPollInterval:      5 * time.Second,
		MaxActiveReplLag:      10,
		MaxActiveReplElapsed:  5,
		DisableAutoMasterDisc: disableAutoMasterDisc,
	}

	specialOpts := &opts.ServerOpts{
		Logger:                    lgr,
		StatsCli:                  stats.NewNoOpClient(),
		HealthCheckTickerInterval: uint(1),
	}
<<<<<<< HEAD
	if ss, err := NewService(store, ca, &serverpb.RegionInfo{Database: "default", VBucket: "default"}, &replConf, discoveryClient, specialOpts, NoOpStat()); err != nil {
=======

	if ss, err := NewService(store, ca, &serverpb.RegionInfo{Database: dbName, VBucket: vbucket}, &replConf, discoveryClient, specialOpts); err != nil {
>>>>>>> e1eba295
		panic(err)
	} else {
		slaveSvc = ss
		if masterCli != nil {
			slaveSvc.(*slaveService).replInfo.replCli = masterCli
		}
		slaveGrpcSrvr = grpc.NewServer()
		serverpb.RegisterDKVServer(slaveGrpcSrvr, slaveSvc)
		health.RegisterHealthServer(slaveGrpcSrvr, slaveSvc)
		lis := listen(slaveSvcPort)
		wg.Done()
		slaveGrpcSrvr.Serve(lis)
	}
}

func listen(port int) net.Listener {
	if lis, err := net.Listen("tcp", fmt.Sprintf(":%d", port)); err != nil {
		panic(fmt.Sprintf("failed to listen: %v", err))
	} else {
		return lis
	}
}

func sleepInSecs(duration int) {
	<-time.After(time.Duration(duration) * time.Second)
}

func closeMasterAndSlave() {
	closeMaster()
	closeSlave()
}

func closeMaster() {
	masterCli.Close()
	masterSvc.Close()
	masterGrpcSrvr.GracefulStop()
}

func closeSlave() {
	slaveCli.Close()
	slaveSvc.Close()
	slaveGrpcSrvr.GracefulStop()
}

func closeSlaveOnly() {
	slaveCli.Close()
	slaveSvc.Close()
}

type testingClusterInfo struct {
	region *serverpb.RegionInfo
	discovery.Client
}

func (m testingClusterInfo) GetClusterStatus(database string, vBucket string) ([]*serverpb.RegionInfo, error) {
	regions := make([]*serverpb.RegionInfo, 1)
	regions[0] = &serverpb.RegionInfo{
		NodeAddress: fmt.Sprintf("127.0.0.1:%d", masterSvcPort),
		Database:    database,
		DcID:        "default",
		VBucket:     vBucket,
		Status:      serverpb.RegionStatus_LEADER,
	}

	return regions, nil
}<|MERGE_RESOLUTION|>--- conflicted
+++ resolved
@@ -70,11 +70,7 @@
 	}
 
 	// for creating a distribute server cluster
-<<<<<<< HEAD
-	dkvPorts        = map[int]int{1: 9091, 2: 9092, 3: 9093, 4: 9094, 5: 9095}
-=======
 	dkvPorts        = map[int]int{1: 9981, 2: 9982, 3: 9983, 4: 9984, 5: 9985}
->>>>>>> e1eba295
 	grpcSrvs        = make(map[int]*grpc.Server)
 	dkvClis         = make(map[int]*ctl.DKVClient)
 	dkvSvcs         = make(map[int]DKVService)
@@ -263,11 +259,7 @@
 func startDiscoveryServer() {
 	//todo check why does this need a kv store?
 	discoverykvs, discoverycp, discoveryba := newKVStore(masterDBFolder + "_DC")
-<<<<<<< HEAD
 	discoverydkvSvc = master.NewStandaloneService(discoverykvs, discoverycp, discoveryba, &serverpb.RegionInfo{Database: dbName, VBucket: vbucket}, serverOpts, master.NewNoopStat())
-=======
-	discoverydkvSvc = master.NewStandaloneService(discoverykvs, discoverycp, discoveryba, &serverpb.RegionInfo{Database: dbName, VBucket: vbucket}, serverOpts)
->>>>>>> e1eba295
 	grpcSrvr := grpc.NewServer()
 	serverpb.RegisterDKVServer(grpcSrvr, discoverydkvSvc)
 	serverpb.RegisterDKVReplicationServer(grpcSrvr, discoverydkvSvc)
@@ -409,11 +401,7 @@
 	dkvRepl.Start()
 	regionInfo := &serverpb.RegionInfo{Database: dbName, VBucket: vbucket}
 	regionInfo.NodeAddress = "127.0.0.1" + ":" + fmt.Sprint(dkvPorts[id])
-<<<<<<< HEAD
 	distSrv := master.NewDistributedService(kvs, cp, br, dkvRepl, regionInfo, serverOpts, master.NewNoopStat())
-=======
-	distSrv := master.NewDistributedService(kvs, cp, br, dkvRepl, regionInfo, serverOpts)
->>>>>>> e1eba295
 	grpcSrv := grpc.NewServer()
 	serverpb.RegisterDKVServer(grpcSrv, distSrv)
 	serverpb.RegisterDKVClusterServer(grpcSrv, distSrv)
@@ -899,10 +887,7 @@
 }
 
 func serveStandaloneDKVSlave(wg *sync.WaitGroup, store storage.KVStore, ca storage.ChangeApplier, masterCli *ctl.DKVClient, disableAutoMasterDisc bool, discoveryClient discovery.Client) {
-<<<<<<< HEAD
-=======
 	lgr, _ := zap.NewDevelopment()
->>>>>>> e1eba295
 	replConf := ReplicationConfig{
 		MaxNumChngs:           2,
 		ReplPollInterval:      5 * time.Second,
@@ -916,12 +901,8 @@
 		StatsCli:                  stats.NewNoOpClient(),
 		HealthCheckTickerInterval: uint(1),
 	}
-<<<<<<< HEAD
-	if ss, err := NewService(store, ca, &serverpb.RegionInfo{Database: "default", VBucket: "default"}, &replConf, discoveryClient, specialOpts, NoOpStat()); err != nil {
-=======
-
-	if ss, err := NewService(store, ca, &serverpb.RegionInfo{Database: dbName, VBucket: vbucket}, &replConf, discoveryClient, specialOpts); err != nil {
->>>>>>> e1eba295
+
+	if ss, err := NewService(store, ca, &serverpb.RegionInfo{Database: dbName, VBucket: vbucket}, &replConf, discoveryClient, specialOpts, NoOpStat()); err != nil {
 		panic(err)
 	} else {
 		slaveSvc = ss
