--- conflicted
+++ resolved
@@ -56,10 +56,16 @@
 	masterCli      *ctl.DKVClient
 	masterSvc      master.DKVService
 	masterGrpcSrvr *grpc.Server
-<<<<<<< HEAD
 	slaveCli       *ctl.DKVClient
 	slaveSvc       DKVService
+	healthCheckCli *HealthCheckClient
 	slaveGrpcSrvr  *grpc.Server
+	lgr, _         = zap.NewDevelopment()
+	serverOpts     = &opts.ServerOpts{
+		Logger:                    lgr,
+		StatsCli:                  stats.NewNoOpClient(),
+		HealthCheckTickerInterval: opts.DefaultHealthCheckTickterInterval,
+	}
 
 	// for creating a distribute server cluster
 	dkvPorts        = map[int]int{1: 9081, 2: 9082, 3: 9083, 4: 9084, 5: 9085}
@@ -70,19 +76,6 @@
 	discoveryCli    discovery.Client
 	discoverydkvSvc master.DKVService
 	closedMasters   = make(map[int]bool)
-=======
-
-	slaveCli       *ctl.DKVClient
-	slaveSvc       DKVService
-	healthCheckCli *HealthCheckClient
-	slaveGrpcSrvr  *grpc.Server
-	lgr, _         = zap.NewDevelopment()
-	serverOpts     = &opts.ServerOpts{
-		Logger:                    lgr,
-		StatsCli:                  stats.NewNoOpClient(),
-		HealthCheckTickerInterval: opts.DefaultHealthCheckTickterInterval,
-	}
->>>>>>> 02fac3f2
 )
 
 type HealthCheckClient struct {
@@ -108,7 +101,18 @@
 	testGetStatus(t, masterRDB, slaveRDB, masterRDB, slaveRDB, masterRDB)
 }
 
-<<<<<<< HEAD
+func TestSlaveHealthCheck(t *testing.T) {
+	masterRDB := newRocksDBStore(masterDBFolder)
+	slaveRDB := newRocksDBStore(slaveDBFolder)
+	testHealthCheck(t, masterRDB, slaveRDB, masterRDB, slaveRDB, masterRDB)
+}
+
+func TestSlaveHealthCheckStream(t *testing.T) {
+	masterRDB := newRocksDBStore(masterDBFolder)
+	slaveRDB := newRocksDBStore(slaveDBFolder)
+	testHealthCheckStream(t, masterRDB, slaveRDB, masterRDB, slaveRDB, masterRDB)
+}
+
 func TestSlaveAutoConnect(t *testing.T) {
 	//reset raft directories
 	resetRaftStateDirs(t)
@@ -253,7 +257,7 @@
 func startDiscoveryServer() {
 	//todo check why does this need a kv store?
 	discoverykvs, discoverycp, discoveryba := newKVStore(masterDBFolder + "_DC")
-	discoverydkvSvc = master.NewStandaloneService(discoverykvs, discoverycp, discoveryba, zap.NewNop(), stats.NewNoOpClient(), &serverpb.RegionInfo{Database: dbName, VBucket: vbucket}, master.NewNoopStat())
+	discoverydkvSvc = master.NewStandaloneService(discoverykvs, discoverycp, discoveryba, &serverpb.RegionInfo{Database: dbName, VBucket: vbucket}, serverOpts, master.NewNoopStat())
 	grpcSrvr := grpc.NewServer()
 	serverpb.RegisterDKVServer(grpcSrvr, discoverydkvSvc)
 	serverpb.RegisterDKVReplicationServer(grpcSrvr, discoverydkvSvc)
@@ -395,8 +399,7 @@
 	dkvRepl.Start()
 	regionInfo := &serverpb.RegionInfo{Database: dbName, VBucket: vbucket}
 	regionInfo.NodeAddress = "127.0.0.1" + ":" + fmt.Sprint(dkvPorts[id])
-	lgr, _ := zap.NewDevelopment()
-	distSrv := master.NewDistributedService(kvs, cp, br, dkvRepl, lgr, stats.NewNoOpClient(), regionInfo, master.NewNoopStat())
+	distSrv := master.NewDistributedService(kvs, cp, br, dkvRepl, regionInfo, serverOpts, master.NewNoopStat())
 	grpcSrv := grpc.NewServer()
 	serverpb.RegisterDKVServer(grpcSrv, distSrv)
 	serverpb.RegisterDKVClusterServer(grpcSrv, distSrv)
@@ -436,18 +439,6 @@
 			t.Fatal(err)
 		}
 	}
-=======
-func TestSlaveHealthCheck(t *testing.T) {
-	masterRDB := newRocksDBStore(masterDBFolder)
-	slaveRDB := newRocksDBStore(slaveDBFolder)
-	testHealthCheck(t, masterRDB, slaveRDB, masterRDB, slaveRDB, masterRDB)
-}
-
-func TestSlaveHealthCheckStream(t *testing.T) {
-	masterRDB := newRocksDBStore(masterDBFolder)
-	slaveRDB := newRocksDBStore(slaveDBFolder)
-	testHealthCheckStream(t, masterRDB, slaveRDB, masterRDB, slaveRDB, masterRDB)
->>>>>>> 02fac3f2
 }
 
 func TestLargePayloadsDuringRepl(t *testing.T) {
@@ -883,12 +874,7 @@
 
 func serveStandaloneDKVMaster(wg *sync.WaitGroup, store storage.KVStore, cp storage.ChangePropagator, bu storage.Backupable) {
 	// No need to set the storage.Backupable instance since its not needed here
-<<<<<<< HEAD
-	lgr, _ := zap.NewDevelopment()
-	masterSvc = master.NewStandaloneService(store, cp, bu, lgr, stats.NewNoOpClient(), &serverpb.RegionInfo{}, master.NewNoopStat())
-=======
-	masterSvc = master.NewStandaloneService(store, cp, bu, &serverpb.RegionInfo{}, serverOpts)
->>>>>>> 02fac3f2
+	masterSvc = master.NewStandaloneService(store, cp, bu, &serverpb.RegionInfo{}, serverOpts, master.NewNoopStat())
 	masterGrpcSrvr = grpc.NewServer()
 	serverpb.RegisterDKVServer(masterGrpcSrvr, masterSvc)
 	serverpb.RegisterDKVReplicationServer(masterGrpcSrvr, masterSvc)
@@ -898,12 +884,7 @@
 	masterGrpcSrvr.Serve(lis)
 }
 
-<<<<<<< HEAD
 func serveStandaloneDKVSlave(wg *sync.WaitGroup, store storage.KVStore, ca storage.ChangeApplier, masterCli *ctl.DKVClient, disableAutoMasterDisc bool, discoveryClient discovery.Client) {
-	lgr, _ := zap.NewDevelopment()
-=======
-func serveStandaloneDKVSlave(wg *sync.WaitGroup, store storage.KVStore, ca storage.ChangeApplier, masterCli *ctl.DKVClient) {
->>>>>>> 02fac3f2
 	replConf := ReplicationConfig{
 		MaxNumChngs:           2,
 		ReplPollInterval:      5 * time.Second,
@@ -911,16 +892,12 @@
 		MaxActiveReplElapsed:  5,
 		DisableAutoMasterDisc: disableAutoMasterDisc,
 	}
-<<<<<<< HEAD
-	if ss, err := NewService(store, ca, lgr, stats.NewNoOpClient(), &serverpb.RegionInfo{Database: dbName, VBucket: vbucket}, &replConf, discoveryClient, NoOpStat()); err != nil {
-=======
 	specialOpts := &opts.ServerOpts{
 		Logger:                    lgr,
 		StatsCli:                  stats.NewNoOpClient(),
 		HealthCheckTickerInterval: uint(1),
 	}
-	if ss, err := NewService(store, ca, &serverpb.RegionInfo{Database: "default", VBucket: "default"}, &replConf, testingClusterInfo{}, specialOpts); err != nil {
->>>>>>> 02fac3f2
+	if ss, err := NewService(store, ca, &serverpb.RegionInfo{Database: "default", VBucket: "default"}, &replConf, testingClusterInfo{}, specialOpts, NoOpStat()); err != nil {
 		panic(err)
 	} else {
 		slaveSvc = ss
