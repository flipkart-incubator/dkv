--- conflicted
+++ resolved
@@ -614,7 +614,6 @@
 		} else {
 			getKeys(t, numTrxns, keyPrefix1, valPrefix1)
 			getKeys(t, numTrxns, keyPrefix1T, valPrefix1T)
-<<<<<<< HEAD
 			getKeys(t, numTrxns, keyPrefix2, valPrefix2)
 		}
 	}
@@ -639,8 +638,6 @@
 			t.Fatal(err)
 		} else {
 			getKeys(t, numTrxns, keyPrefix1T, valPrefix1T)
-=======
->>>>>>> 33481584
 			getKeys(t, numTrxns, keyPrefix2, valPrefix2)
 		}
 	}
