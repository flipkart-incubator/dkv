--- conflicted
+++ resolved
@@ -190,43 +190,14 @@
 	return nil
 }
 
-<<<<<<< HEAD
-func (bdb *badgerDB) PutTTL(key []byte, value []byte, expireTS uint64) error {
-	defer bdb.opts.statsCli.Timing("badger.putTTL.latency.ms", time.Now())
-	defer stats.MeasureLatency(bdb.stat.RequestLatency.WithLabelValues(stats.PutTTL), time.Now())
-
-	err := bdb.db.Update(func(txn *badger.Txn) error {
-		kv := badger.NewEntry(key, value)
-		if expireTS > 0 {
-			kv.ExpiresAt = expireTS
-		}
-		return txn.SetEntry(kv)
-	})
-	if err != nil {
-		bdb.opts.statsCli.Incr("badger.putTTL.errors", 1)
-		bdb.stat.ResponseError.WithLabelValues(stats.PutTTL).Inc()
-=======
 func (bdb *badgerDB) Put(pairs ...*serverpb.KVPair) error {
+	/* todo stat computation */
 	metricsPrefix := "badger.put.multi"
 	if len(pairs) == 1 {
 		metricsPrefix = "badger.put.single"
->>>>>>> b8368473
 	}
 	defer bdb.opts.statsCli.Timing(metricsPrefix+".latency.ms", time.Now())
 
-<<<<<<< HEAD
-func (bdb *badgerDB) Put(key []byte, value []byte) error {
-	defer bdb.opts.statsCli.Timing("badger.put.latency.ms", time.Now())
-	defer stats.MeasureLatency(bdb.stat.RequestLatency.WithLabelValues(stats.Put), time.Now())
-
-	err := bdb.db.Update(func(txn *badger.Txn) error {
-		return txn.Set(key, value)
-	})
-	if err != nil {
-		bdb.opts.statsCli.Incr("badger.put.errors", 1)
-		bdb.stat.ResponseError.WithLabelValues(stats.Put).Inc()
-
-=======
 	wb := bdb.db.NewWriteBatch()
 	defer wb.Cancel()
 	for _, kv := range pairs {
@@ -245,7 +216,6 @@
 	err := wb.Flush()
 	if err != nil {
 		bdb.opts.statsCli.Incr(metricsPrefix+".errors", 1)
->>>>>>> b8368473
 	}
 	return err
 }
