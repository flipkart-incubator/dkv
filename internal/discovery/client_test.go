--- conflicted
+++ resolved
@@ -117,10 +117,6 @@
 func newStandaloneDKVWithID(info *serverpb.RegionInfo, dbFolder string, id int) master.DKVService {
 	dbDir := fmt.Sprintf("%s_%d", dbFolder, id)
 	kvs, cp, ba := newKVStore(dbDir)
-<<<<<<< HEAD
-	dkvSvc := master.NewStandaloneService(kvs, cp, ba, zap.NewNop(), stats.NewNoOpClient(), info, master.NewNoopStat())
-=======
-	dkvSvc := master.NewStandaloneService(kvs, cp, ba, info, serveropts)
->>>>>>> 02fac3f2
+	dkvSvc := master.NewStandaloneService(kvs, cp, ba, info, serveropts, master.NewNoopStat())
 	return dkvSvc
 }